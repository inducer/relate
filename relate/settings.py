from __future__ import absolute_import

"""
Django settings for RELATE.
"""

# Do not change this file. All these settings can be overridden in
# local_settings.py.

from django.conf.global_settings import (
        TEMPLATE_CONTEXT_PROCESSORS, STATICFILES_FINDERS)

# Build paths inside the project like this: os.path.join(BASE_DIR, ...)
import os
from os.path import join
BASE_DIR = os.path.dirname(os.path.dirname(__file__))

_local_settings_file = join(BASE_DIR, "local_settings.py")
local_settings = {
        "__file__": _local_settings_file,
        }
try:
    with open(_local_settings_file) as inf:
        local_settings_contents = inf.read()
except IOError:
    pass
else:
    exec(compile(local_settings_contents, "local_settings.py", "exec"),
            local_settings)

# {{{ django: apps

INSTALLED_APPS = (
    "django.contrib.admin",
    "django.contrib.auth",
    "django.contrib.contenttypes",
    "django.contrib.sessions",
    "django.contrib.messages",
    "django.contrib.staticfiles",
    "crispy_forms",
    "jsonfield",
    "bootstrap3_datetime",
    "djangobower",
    "django_select2",

    # message queue
    "djcelery",
    "kombu.transport.django",

    "accounts",
    "course",
)

if local_settings["RELATE_SIGN_IN_BY_SAML2_ENABLED"]:
    INSTALLED_APPS = INSTALLED_APPS + ("djangosaml2",)

# }}}

# {{{ django: middleware

MIDDLEWARE_CLASSES = (
    "django.contrib.sessions.middleware.SessionMiddleware",
    "django.middleware.locale.LocaleMiddleware",
    "django.middleware.common.CommonMiddleware",
    "django.middleware.csrf.CsrfViewMiddleware",
    "django.contrib.auth.middleware.AuthenticationMiddleware",
    "django.contrib.auth.middleware.SessionAuthenticationMiddleware",
    "django.contrib.messages.middleware.MessageMiddleware",
    "django.middleware.clickjacking.XFrameOptionsMiddleware",
    "course.auth.ImpersonateMiddleware",
    "course.utils.FacilityFindingMiddleware",
    "course.exam.ExamFacilityMiddleware",
    "course.exam.ExamLockdownMiddleware",
)

# }}}

# {{{ django: auth

AUTHENTICATION_BACKENDS = (
    "course.auth.TokenBackend",
    "course.exam.ExamTicketBackend",
    "django.contrib.auth.backends.ModelBackend",
    )

if local_settings["RELATE_SIGN_IN_BY_SAML2_ENABLED"]:
    AUTHENTICATION_BACKENDS = AUTHENTICATION_BACKENDS + (
            'djangosaml2.backends.Saml2Backend',
            )

AUTH_USER_MODEL = 'accounts.User'

# }}}

# {{{ bower packages

BOWER_COMPONENTS_ROOT = os.path.join(BASE_DIR, "components")

STATICFILES_FINDERS = tuple(STATICFILES_FINDERS) + (
    "djangobower.finders.BowerFinder",
    )

BOWER_INSTALLED_APPS = (
    "bootstrap#3.3.4",
    "fontawesome#4.4.0",
    "videojs#5.6.0",
    "MathJax",
    "codemirror#5.2.0",
    "fullcalendar#2.3.1",
    "jqueryui",
<<<<<<< HEAD
    "datatables",
    "datatables-i18n",
    "datatables-fixedcolumns",
=======
    "datatables.net",
    "datatables.net-bs",
    "datatables.net-fixedcolumns",
    "datatables.net-fixedcolumns-bs",
>>>>>>> baa8b32f
    "jstree",
    "select2-bootstrap-css",
    )

CODEMIRROR_PATH = "codemirror"

# }}}

ROOT_URLCONF = 'relate.urls'

WSGI_APPLICATION = 'relate.wsgi.application'

# {{{ templates

# {{{ context processors

RELATE_EXTRA_CONTEXT_PROCESSORS = (
            "relate.utils.settings_context_processor",
            "course.auth.impersonation_context_processor",
            "course.views.fake_time_context_processor",
            "course.views.pretend_facilities_context_processor",
            "course.exam.exam_lockdown_context_processor",
            )
TEMPLATE_CONTEXT_PROCESSORS = (
        tuple(TEMPLATE_CONTEXT_PROCESSORS)
        + RELATE_EXTRA_CONTEXT_PROCESSORS
        )

# }}}

CRISPY_TEMPLATE_PACK = "bootstrap3"

TEMPLATE_DIRS = (
        join(BASE_DIR, "relate", "templates"),
        )

TEMPLATES = [
    {
        "BACKEND": "django.template.backends.django.DjangoTemplates",
        "APP_DIRS": True,
        "DIRS": (
            join(BASE_DIR, "relate", "templates"),
            ),
        "OPTIONS": {
            "context_processors": (
                "django.contrib.auth.context_processors.auth",
                "django.template.context_processors.debug",
                "django.template.context_processors.i18n",
                "django.template.context_processors.media",
                "django.template.context_processors.static",
                "django.template.context_processors.tz",
                "django.contrib.messages.context_processors.messages",
                ) + RELATE_EXTRA_CONTEXT_PROCESSORS,
            }
    },
]

# }}}

# {{{ database

# default, likely overriden by local_settings.py
DATABASES = {
    'default': {
        'ENGINE': 'django.db.backends.sqlite3',
        'NAME': os.path.join(BASE_DIR, 'db.sqlite3'),
    }
}

# }}}

# {{{ internationalization

LANGUAGE_CODE = 'en-us'

USE_I18N = True

USE_L10N = True

USE_TZ = True

# }}}

LOGIN_REDIRECT_URL = "/"

# Static files (CSS, JavaScript, Images)
# https://docs.djangoproject.com/en/dev/howto/static-files/

# {{{ static

STATICFILES_DIRS = (
        join(BASE_DIR, "relate", "static"),
        )

STATIC_URL = '/static/'

STATIC_ROOT = join(BASE_DIR, "static")

# }}}

SESSION_COOKIE_NAME = 'relate_sessionid'
SESSION_COOKIE_AGE = 12096000  # 20 weeks

# {{{ app defaults

RELATE_FACILITIES = {}

RELATE_TICKET_MINUTES_VALID_AFTER_USE = 0

RELATE_CACHE_MAX_BYTES = 32768

RELATE_ADMIN_EMAIL_LOCALE = "en_US"

RELATE_EDITABLE_INST_ID_BEFORE_VERIFICATION = True

# }}}

for name, val in local_settings.items():
    if not name.startswith("_"):
        globals()[name] = val

# {{{ celery config

BROKER_URL = 'django://'

CELERY_ACCEPT_CONTENT = ['pickle']
CELERY_TASK_SERIALIZER = 'pickle'
CELERY_RESULT_SERIALIZER = 'pickle'
CELERY_TRACK_STARTED = True

if "CELERY_RESULT_BACKEND" not in globals():
    if ("CACHES" in globals()
            and "LocMem" not in CACHES["default"]["BACKEND"]  # noqa
            and "Dummy" not in CACHES["default"]["BACKEND"]  # noqa
            ):
        # If possible, we would like to use an external cache as a
        # result backend--because then the progress bars work, because
        # the writes realizing them arent't stuck inside of an ongoing
        # transaction. But if we're using the in-memory cache, using
        # cache as a results backend doesn't make much sense.

        CELERY_RESULT_BACKEND = 'djcelery.backends.cache:CacheBackend'

    else:
        CELERY_RESULT_BACKEND = 'djcelery.backends.database:DatabaseBackend'

# }}}

LOCALE_PATHS = (
    BASE_DIR + '/locale',
)

# {{{ saml2

# This makes SAML2 logins compatible with (and usable at the same time as)
# email-based logins.
SAML_DJANGO_USER_MAIN_ATTRIBUTE = 'email'

SAML_CREATE_UNKNOWN_USER = True

SAML_ATTRIBUTE_MAPPING = {
    'uid': ('username', ),
    'mail': ('email', ),
    'cn': ('first_name', ),
    'sn': ('last_name', ),
}

# }}}

# This makes sure the RELATE_BASE_URL is configured.
assert local_settings["RELATE_BASE_URL"]

# vim: foldmethod=marker<|MERGE_RESOLUTION|>--- conflicted
+++ resolved
@@ -108,16 +108,11 @@
     "codemirror#5.2.0",
     "fullcalendar#2.3.1",
     "jqueryui",
-<<<<<<< HEAD
-    "datatables",
+    "datatables.net",
     "datatables-i18n",
-    "datatables-fixedcolumns",
-=======
-    "datatables.net",
     "datatables.net-bs",
     "datatables.net-fixedcolumns",
     "datatables.net-fixedcolumns-bs",
->>>>>>> baa8b32f
     "jstree",
     "select2-bootstrap-css",
     )
