--- conflicted
+++ resolved
@@ -37,14 +37,8 @@
     validate_point_count, InvalidFeedbackPointsError)
 
 from tests.base_test_mixins import (
-<<<<<<< HEAD
     SingleCoursePageTestMixin, FallBackStorageMessageTestMixin)
-from tests.utils import LocmemBackendTestsMixin
-=======
-    SingleCoursePageTestMixin, FallBackStorageMessageTestMixin,
-    SubprocessRunpyContainerMixin)
 from tests.utils import LocmemBackendTestsMixin, mock
->>>>>>> 4c6b94d0
 
 QUIZ_FLOW_ID = "quiz-test"
 
@@ -628,145 +622,6 @@
     # }}}
 
 
-<<<<<<< HEAD
-=======
-class SingleCourseQuizPageCodeQuestionTest(
-            SingleCoursePageTestMixin, FallBackStorageMessageTestMixin,
-            SubprocessRunpyContainerMixin, TestCase):
-    flow_id = QUIZ_FLOW_ID
-
-    @classmethod
-    def setUpTestData(cls):  # noqa
-        super(SingleCourseQuizPageCodeQuestionTest, cls).setUpTestData()
-        cls.c.force_login(cls.student_participation.user)
-        cls.start_flow(cls.flow_id)
-
-    def setUp(self):  # noqa
-        super(SingleCourseQuizPageCodeQuestionTest, self).setUp()
-        # This is needed to ensure student is logged in
-        self.c.force_login(self.student_participation.user)
-
-    def test_code_page_correct(self):
-        page_id = "addition"
-        resp = self.post_answer_by_page_id(
-            page_id, {"answer": ['c = b + a\r']})
-        self.assertEqual(resp.status_code, 200)
-        self.assertResponseMessagesContains(resp, MESSAGE_ANSWER_SAVED_TEXT)
-        self.assertEqual(self.end_flow().status_code, 200)
-        self.assertSessionScoreEqual(1)
-
-    def test_code_page_wrong(self):
-        page_id = "addition"
-        resp = self.post_answer_by_page_id(
-            page_id, {"answer": ['c = a - b\r']})
-        self.assertEqual(resp.status_code, 200)
-        self.assertResponseMessagesContains(resp, MESSAGE_ANSWER_SAVED_TEXT)
-        self.assertEqual(self.end_flow().status_code, 200)
-        self.assertSessionScoreEqual(0)
-
-    def test_code_page_identical_to_reference(self):
-        page_id = "addition"
-        resp = self.post_answer_by_page_id(
-            page_id, {"answer": ['c = a + b\r']})
-        self.assertEqual(resp.status_code, 200)
-        self.assertResponseMessagesContains(resp, MESSAGE_ANSWER_SAVED_TEXT)
-        self.assertResponseContextAnswerFeedbackContainsFeedback(
-                resp,
-                ("It looks like you submitted code "
-                 "that is identical to the reference "
-                 "solution. This is not allowed."))
-        self.assertEqual(self.end_flow().status_code, 200)
-        self.assertSessionScoreEqual(1)
-
-    def test_code_human_feedback_page_submit(self):
-        page_id = "pymult"
-        resp = self.post_answer_by_page_id(
-            page_id, {"answer": ['c = a * b\r']})
-        self.assertEqual(resp.status_code, 200)
-        self.assertResponseMessagesContains(resp, MESSAGE_ANSWER_SAVED_TEXT)
-        self.assertEqual(self.end_flow().status_code, 200)
-        self.assertSessionScoreEqual(None)
-
-    def test_code_human_feedback_page_grade1(self):
-        page_id = "pymult"
-        resp = self.post_answer_by_page_id(
-            page_id, {"answer": ['c = b * a\r']})
-        self.assertResponseContextAnswerFeedbackContainsFeedback(
-                resp, "'c' looks good")
-        self.assertEqual(self.end_flow().status_code, 200)
-
-        grade_data = {
-            "grade_percent": ["100"],
-            "released": ["on"]
-        }
-
-        resp = self.post_grade_by_page_id(page_id, grade_data)
-        self.assertTrue(resp.status_code, 200)
-        self.assertResponseContextAnswerFeedbackContainsFeedback(
-                resp, "The human grader assigned 2/2 points.")
-
-        # since the test_code didn't do a feedback.set_points() after
-        # check_scalar()
-        self.assertSessionScoreEqual(None)
-
-    def test_code_human_feedback_page_grade2(self):
-        page_id = "pymult"
-        resp = self.post_answer_by_page_id(
-            page_id, {"answer": ['c = a / b\r']})
-        self.assertResponseContextAnswerFeedbackContainsFeedback(
-                resp, "'c' is inaccurate")
-        self.assertResponseContextAnswerFeedbackContainsFeedback(
-                resp, "The autograder assigned 0/2 points.")
-
-        self.assertEqual(self.end_flow().status_code, 200)
-
-        grade_data = {
-            "grade_percent": ["100"],
-            "released": ["on"]
-        }
-        resp = self.post_grade_by_page_id(page_id, grade_data)
-        self.assertTrue(resp.status_code, 200)
-        self.assertResponseContextAnswerFeedbackContainsFeedback(
-                resp, "The human grader assigned 2/2 points.")
-        self.assertSessionScoreEqual(2)
-
-    def test_code_human_feedback_page_grade3(self):
-        page_id = "py_simple_list"
-        resp = self.post_answer_by_page_id(
-            page_id, {"answer": ['b = [a + 1] * 50\r']})
-
-        # this is testing feedback.finish(0.3, feedback_msg)
-        # 2 * 0.3 = 0.6
-        self.assertResponseContextAnswerFeedbackContainsFeedback(
-                resp, "The autograder assigned 0.90/3 points.")
-        self.assertResponseContextAnswerFeedbackContainsFeedback(
-                resp, "The elements in b have wrong values")
-        self.assertEqual(self.end_flow().status_code, 200)
-
-        # The page is not graded before human grading.
-        self.assertSessionScoreEqual(None)
-
-    def test_code_human_feedback_page_grade4(self):
-        page_id = "py_simple_list"
-        resp = self.post_answer_by_page_id(
-            page_id, {"answer": ['b = [a] * 50\r']})
-        self.assertResponseContextAnswerFeedbackContainsFeedback(
-                resp, "b looks good")
-        self.assertEqual(self.end_flow().status_code, 200)
-
-        grade_data = {
-            "grade_percent": ["100"],
-            "released": ["on"]
-        }
-
-        resp = self.post_grade_by_page_id(page_id, grade_data)
-        self.assertTrue(resp.status_code, 200)
-        self.assertResponseContextAnswerFeedbackContainsFeedback(
-                resp, "The human grader assigned 1/1 points.")
-
-        self.assertSessionScoreEqual(4)
-
-
 class ValidatePointCountTest(unittest.TestCase):
     """
     test course.page.base.validate_point_count
@@ -824,7 +679,6 @@
         self.assertEqual(validate_point_count(0.4999999), 0.5)
 
 
->>>>>>> 4c6b94d0
 class AnswerFeedBackTest(unittest.TestCase):
     """
     test course.page.base.AnswerFeedBack
