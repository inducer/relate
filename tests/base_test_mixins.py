from __future__ import division

__copyright__ = "Copyright (C) 2017 Dong Zhuang, Andreas Kloeckner, Zesheng Wang"

__license__ = """
Permission is hereby granted, free of charge, to any person obtaining a copy
of this software and associated documentation files (the "Software"), to deal
in the Software without restriction, including without limitation the rights
to use, copy, modify, merge, publish, distribute, sublicense, and/or sell
copies of the Software, and to permit persons to whom the Software is
furnished to do so, subject to the following conditions:

The above copyright notice and this permission notice shall be included in
all copies or substantial portions of the Software.

THE SOFTWARE IS PROVIDED "AS IS", WITHOUT WARRANTY OF ANY KIND, EXPRESS OR
IMPLIED, INCLUDING BUT NOT LIMITED TO THE WARRANTIES OF MERCHANTABILITY,
FITNESS FOR A PARTICULAR PURPOSE AND NONINFRINGEMENT. IN NO EVENT SHALL THE
AUTHORS OR COPYRIGHT HOLDERS BE LIABLE FOR ANY CLAIM, DAMAGES OR OTHER
LIABILITY, WHETHER IN AN ACTION OF CONTRACT, TORT OR OTHERWISE, ARISING FROM,
OUT OF OR IN CONNECTION WITH THE SOFTWARE OR THE USE OR OTHER DEALINGS IN
THE SOFTWARE.
"""

import sys
import six
import re
import tempfile
import os
import shutil
import hashlib
import datetime
import memcache
from collections import OrderedDict
from copy import deepcopy
from django.test import Client, override_settings, RequestFactory
from django.urls import reverse, resolve
from django.conf import settings
from django.contrib.auth import get_user_model
from django.core.exceptions import ImproperlyConfigured

from course.flow import GradeInfo
from course.models import (
    Course, Participation, ParticipationRole, FlowSession, FlowPageData,
    FlowPageVisit, GradingOpportunity)
from course.constants import (
    participation_status, user_status,
    grade_aggregation_strategy as g_strategy,
    flow_permission as fperm)
from course.content import get_course_repo_path, get_repo_blob

from tests.constants import (
    QUIZ_FLOW_ID, TEST_PAGE_TUPLE, FAKED_YAML_PATH, COMMIT_SHA_MAP)
from tests.utils import mock

CORRECTNESS_ATOL = 1e-05

CREATE_SUPERUSER_KWARGS = {
    "username": "test_admin",
    "password": "test_admin",
    "email": "test_admin@example.com",
    "first_name": "Test",
    "last_name": "Admin"}

SINGLE_COURSE_SETUP_LIST = [
    {
        "course": {
            "identifier": "test-course",
            "name": "Test Course",
            "number": "CS123",
            "time_period": "Fall 2016",
            "hidden": False,
            "listed": True,
            "accepts_enrollment": True,
            "git_source": "git://github.com/inducer/relate-sample",
            "course_file": "course.yml",
            "events_file": "events.yml",
            "enrollment_approval_required": False,
            "enrollment_required_email_suffix": "",
            "preapproval_require_verified_inst_id": True,
            "from_email": "inform@tiker.net",
            "notify_email": "inform@tiker.net"},
        "participations": [
            {
                "role_identifier": "instructor",
                "user": {
                    "username": "test_instructor",
                    "password": "test_instructor",
                    "email": "test_instructor@example.com",
                    "first_name": "Test_ins",
                    "last_name": "Instructor"},
                "status": participation_status.active
            },
            {
                "role_identifier": "ta",
                "user": {
                    "username": "test_ta",
                    "password": "test",
                    "email": "test_ta@example.com",
                    "first_name": "Test_ta",
                    "last_name": "TA"},
                "status": participation_status.active
            },
            {
                "role_identifier": "student",
                "user": {
                    "username": "test_student",
                    "password": "test",
                    "email": "test_student@example.com",
                    "first_name": "Test_stu",
                    "last_name": "Student"},
                "status": participation_status.active
            }
        ],
    }
]

TWO_COURSE_SETUP_LIST = deepcopy(SINGLE_COURSE_SETUP_LIST)
TWO_COURSE_SETUP_LIST[0]["course"]["identifier"] = "test-course1"
TWO_COURSE_SETUP_LIST += deepcopy(SINGLE_COURSE_SETUP_LIST)
TWO_COURSE_SETUP_LIST[1]["course"]["identifier"] = "test-course2"

NONE_PARTICIPATION_USER_CREATE_KWARG_LIST = [
    {
        "username": "test_user1",
        "password": "test_user1",
        "email": "test_user1@suffix.com",
        "first_name": "Test",
        "last_name": "User1",
        "institutional_id": "test_user1_institutional_id",
        "institutional_id_verified": True,
        "status": user_status.active
    },
    {
        "username": "test_user2",
        "password": "test_user2",
        "email": "test_user2@nosuffix.com",
        "first_name": "Test",
        "last_name": "User2",
        "institutional_id": "test_user2_institutional_id",
        "institutional_id_verified": False,
        "status": user_status.active
    },
    {
        "username": "test_user3",
        "password": "test_user3",
        "email": "test_user3@suffix.com",
        "first_name": "Test",
        "last_name": "User3",
        "institutional_id": "test_user3_institutional_id",
        "institutional_id_verified": True,
        "status": user_status.unconfirmed
    },
    {
        "username": "test_user4",
        "password": "test_user4",
        "email": "test_user4@no_suffix.com",
        "first_name": "Test",
        "last_name": "User4",
        "institutional_id": "test_user4_institutional_id",
        "institutional_id_verified": False,
        "status": user_status.unconfirmed
    }
]

try:
    mc = memcache.Client(['127.0.0.1:11211'])
except Exception:
    pass


SELECT2_HTML_FIELD_ID_SEARCH_PATTERN = re.compile(r'data-field_id="([^"]+)"')


def git_source_url_to_cache_keys(url):
    url_hash = hashlib.md5(url.encode("utf-8")).hexdigest()
    return (
        "test_course:%s" % url_hash,
        "test_sha:%s" % url_hash
    )


class CourseCreateFailure(Exception):
    pass


class ResponseContextMixin(object):
    """
    Response context refers to "the template Context instance that was used
    to render the template that produced the response content".
    Ref: https://docs.djangoproject.com/en/dev/topics/testing/tools/#django.test.Response.context  # noqa
    """
    def get_response_context_value_by_name(self, response, context_name):
        try:
            value = response.context[context_name]
        except KeyError:
            self.fail("%s does not exist in given response" % context_name)
        else:
            return value

    def assertResponseHasNoContext(self, response, context_name):  # noqa
        has_context = True
        try:
            response.context[context_name]
        except KeyError:
            has_context = False
        if has_context:
            self.fail("%s unexpectedly exist in given response" % context_name)

    def assertResponseContextIsNone(self, resp, context_name):  # noqa
        try:
            value = self.get_response_context_value_by_name(resp, context_name)
        except AssertionError:
            # the context item doesn't exist
            pass
        else:
            self.assertIsNone(value)

    def assertResponseContextIsNotNone(self, resp, context_name, msg=""):  # noqa
        value = self.get_response_context_value_by_name(resp, context_name)
        self.assertIsNotNone(value, msg)

    def assertResponseContextEqual(self, resp, context_name, expected_value):  # noqa
        value = self.get_response_context_value_by_name(resp, context_name)
        try:
            self.assertTrue(float(value) - float(expected_value) <= 1e-04)
            return
        except Exception:
            self.assertEqual(value, expected_value)

    def assertResponseContextContains(self, resp,  # noqa
                                      context_name, expected_value, html=False,
                                      in_bulk=False):
        value = self.get_response_context_value_by_name(resp, context_name)
        if in_bulk:
            if not isinstance(expected_value, list):
                expected_value = [expected_value]

            for v in expected_value:
                if not html:
                    self.assertIn(v, value)
                else:
                    self.assertInHTML(v, value)
        else:
            if not html:
                self.assertIn(expected_value, value)
            else:
                self.assertInHTML(expected_value, value)

    def assertResponseContextRegex(  # noqa
            self, resp,  # noqa
            context_name, expected_value_regex):
        value = self.get_response_context_value_by_name(resp, context_name)
        six.assertRegex(self, value, expected_value_regex)

    def get_response_context_answer_feedback(self, response):
        return self.get_response_context_value_by_name(response, "feedback")

    def get_response_context_answer_feedback_string(self, response,
                                             include_bulk_feedback=True):
        answer_feedback = self.get_response_context_value_by_name(
            response, "feedback")

        self.assertTrue(hasattr(answer_feedback, "feedback"))
        if not include_bulk_feedback:
            return answer_feedback.feedback

        if answer_feedback.bulk_feedback is None:
            return answer_feedback.feedback
        else:
            if answer_feedback.feedback is None:
                return answer_feedback.bulk_feedback
            return answer_feedback.feedback + answer_feedback.bulk_feedback

    def assertResponseContextAnswerFeedbackContainsFeedback(  # noqa
            self, response, expected_feedback,
            include_bulk_feedback=True, html=False):
        feedback_str = self.get_response_context_answer_feedback_string(
            response, include_bulk_feedback)

        if not html:
            self.assertIn(expected_feedback, feedback_str)
        else:
            self.assertInHTML(expected_feedback, feedback_str)

    def assertResponseContextAnswerFeedbackNotContainsFeedback(  # noqa
            self, response, expected_feedback,
            include_bulk_feedback=True,
            html=False):
        feedback_str = self.get_response_context_answer_feedback_string(
            response, include_bulk_feedback)

        if not html:
            self.assertNotIn(expected_feedback, feedback_str)
        else:
            self.assertInHTML(expected_feedback, feedback_str, count=0)

    def assertResponseContextAnswerFeedbackCorrectnessEquals(  # noqa
                                        self, response, expected_correctness):
        answer_feedback = self.get_response_context_answer_feedback(response)
        if expected_correctness is None:
            try:
                self.assertTrue(hasattr(answer_feedback, "correctness"))
            except AssertionError:
                pass
            else:
                self.assertIsNone(answer_feedback.correctness)
        else:
            if answer_feedback.correctness is None:
                return self.fail("The returned correctness is None, not %s"
                          % expected_correctness)
            self.assertTrue(
                abs(float(answer_feedback.correctness)
                    - float(str(expected_correctness))) < CORRECTNESS_ATOL,
                "%s does not equal %s"
                % (str(answer_feedback.correctness)[:5],
                   str(expected_correctness)[:5]))

    def get_response_body(self, response):
        return self.get_response_context_value_by_name(response, "body")

    def get_page_response_correct_answer(self, response):
        return self.get_response_context_value_by_name(response, "correct_answer")

    def get_page_response_feedback(self, response):
        return self.get_response_context_value_by_name(response, "feedback")

    def debug_print_response_context_value(self, resp, context_name):
        try:
            value = self.get_response_context_value_by_name(resp, context_name)
            print("\n-----------context %s-------------"
                  % context_name)
            if isinstance(value, (list, tuple)):
                from course.validation import ValidationWarning
                for v in value:
                    if isinstance(v, ValidationWarning):
                        print(v.text)
                    else:
                        print(repr(v))
            else:
                print(value)
            print("-----------context end-------------\n")
        except AssertionError:
            print("\n-------no value for context %s----------" % context_name)

    def get_select2_field_id_from_response(self, response,
                                           form_context_name="form"):
        self.assertResponseContextIsNotNone(
            response, form_context_name,
            "The response doesn't contain a context named '%s'"
            % form_context_name)
        form_str = str(response.context[form_context_name])
        m = SELECT2_HTML_FIELD_ID_SEARCH_PATTERN.search(form_str)
        assert m, "pattern not found in %s" % form_str
        return m.group(1)

    def select2_get_request(self, field_id, term=None,
                            select2_urlname='django_select2-json'):

        select2_url = reverse(select2_urlname)
        params = {"field_id": field_id}
        if term is not None:
            assert isinstance(term, six.string_types)
            term = term.strip()
            if term:
                params["term"] = term

        return self.c.get(select2_url, params,
                          HTTP_X_REQUESTED_WITH='XMLHttpRequest')

    def get_select2_response_data(self, response, key="results"):
        import json
        return json.loads(response.content.decode('utf-8'))[key]


class SuperuserCreateMixin(ResponseContextMixin):
    create_superuser_kwargs = CREATE_SUPERUSER_KWARGS

    @classmethod
    def setUpTestData(cls):  # noqa
        # Create superuser, without this, we cannot
        # create user, course and participation.
        cls.superuser = cls.create_superuser()
        cls.c = Client()
        cls.settings_git_root_override = (
            override_settings(GIT_ROOT=tempfile.mkdtemp()))
        cls.settings_git_root_override.enable()
        super(SuperuserCreateMixin, cls).setUpTestData()

    @classmethod
    def add_user_permission(cls, user, perm, model=Course):
        from django.contrib.contenttypes.models import ContentType
        content_type = ContentType.objects.get_for_model(model)
        from django.contrib.auth.models import Permission
        permission = Permission.objects.get(
            codename=perm, content_type=content_type)
        user.user_permissions.add(permission)

    @classmethod
    def create_superuser(cls):
        return get_user_model().objects.create_superuser(
            **cls.create_superuser_kwargs)

    @classmethod
    def get_sign_up_view_url(cls):
        return reverse("relate-sign_up")

    @classmethod
    def get_sign_up(cls, follow=True):
        return cls.c.get(cls.get_sign_up_view_url(), follow=follow)

    @classmethod
    def post_sign_up(cls, data, follow=True):
        return cls.c.post(cls.get_sign_up_view_url(), data, follow=follow)

    @classmethod
    def get_profile_view_url(cls):
        return reverse("relate-user_profile")

    @classmethod
    def get_profile(cls, follow=True):
        return cls.c.get(cls.get_profile_view_url(), follow=follow)

    @classmethod
    def post_profile(cls, data, follow=True):
        data.update({"submit_user": [""]})
        return cls.c.post(cls.get_profile_view_url(), data, follow=follow)

    @classmethod
    def post_signout(cls, data, follow=True):
        return cls.c.post(cls.get_sign_up_view_url(), data, follow=follow)

    @classmethod
    def get_impersonate_view_url(cls):
        return reverse("relate-impersonate")

    @classmethod
    def get_stop_impersonate_view_url(cls):
        return reverse("relate-stop_impersonating")

    @classmethod
    def get_impersonate_view(cls):
        return cls.c.get(cls.get_impersonate_view_url())

    @classmethod
    def post_impersonate_view(cls, impersonatee, follow=True):
        data = {"add_impersonation_header": ["on"],
                "submit": [''],
                }
        data["user"] = [str(impersonatee.pk)]
        return cls.c.post(cls.get_impersonate_view_url(), data, follow=follow)

    @classmethod
    def get_stop_impersonate(cls, follow=True):
        return cls.c.get(cls.get_stop_impersonate_view_url(), follow=follow)

    @classmethod
    def post_stop_impersonate(cls, follow=True):
        data = {"submit": ['']}
        return cls.c.post(
            cls.get_stop_impersonate_view_url(), data, follow=follow)

    @classmethod
    def get_confirm_stop_impersonate_view_url(cls):
        return reverse("relate-confirm_stop_impersonating")

    @classmethod
    def get_confirm_stop_impersonate(cls, follow=True):
        return cls.c.get(
            cls.get_confirm_stop_impersonate_view_url(), follow=follow)

    @classmethod
    def post_confirm_stop_impersonate(cls, follow=True):
        return cls.c.post(
            cls.get_confirm_stop_impersonate_view_url(), {}, follow=follow)

    @classmethod
    def get_reset_password_url(cls, use_instid=False):
        kwargs = {}
        if use_instid:
            kwargs["field"] = "instid"
        return reverse("relate-reset_password", kwargs=kwargs)

    @classmethod
    def get_reset_password(cls, use_instid=False):
        return cls.c.get(cls.get_reset_password_url(use_instid))

    @classmethod
    def post_reset_password(cls, data, use_instid=False):
        return cls.c.post(cls.get_reset_password_url(use_instid),
                          data=data)

    def get_reset_password_stage2_url(self, user_id, sign_in_key, **kwargs):
        url = reverse("relate-reset_password_stage2", args=(user_id, sign_in_key))
        querystring = kwargs.pop("querystring", None)
        if querystring is not None:
            assert isinstance(querystring, dict)
            url += ("?%s"
                    % "&".join(
                        ["%s=%s" % (k, v)
                         for (k, v) in six.iteritems(querystring)]))
        return url

    def get_reset_password_stage2(self, user_id, sign_in_key, **kwargs):
        return self.c.get(self.get_reset_password_stage2_url(
            user_id=user_id, sign_in_key=sign_in_key, **kwargs))

    def post_reset_password_stage2(self, user_id, sign_in_key, data, **kwargs):
        return self.c.post(self.get_reset_password_stage2_url(
            user_id=user_id, sign_in_key=sign_in_key, **kwargs), data=data)

    @classmethod
    def get_fake_time_url(cls):
        return reverse("relate-set_fake_time")

    @classmethod
    def get_set_fake_time(cls):
        return cls.c.get(cls.get_fake_time_url())

    @classmethod
    def post_set_fake_time(cls, data, follow=True):
        return cls.c.post(cls.get_fake_time_url(), data, follow=follow)

    def assertSessionFakeTimeEqual(self, session, expected_date_time):  # noqa
        fake_time_timestamp = session.get("relate_fake_time", None)
        if fake_time_timestamp is None:
            faked_time = None
            if expected_date_time is not None:
                raise AssertionError(
                    "the session doesn't have 'relate_fake_time' attribute")
        else:
            faked_time = datetime.datetime.fromtimestamp(fake_time_timestamp)
        self.assertEqual(faked_time, expected_date_time)

    def assertSessionFakeTimeIsNone(self, session):  # noqa
        self.assertSessionFakeTimeEqual(session, None)

    @classmethod
    def get_set_pretend_facilities_url(cls):
        return reverse("relate-set_pretend_facilities")

    @classmethod
    def get_set_pretend_facilities(cls):
        return cls.c.get(cls.get_set_pretend_facilities_url())

    @classmethod
    def post_set_pretend_facilities(cls, data, follow=True):
        return cls.c.post(cls.get_set_pretend_facilities_url(), data,
                          follow=follow)

    @classmethod
    def force_remove_all_course_dir(cls):
        # This is only necessary for courses which are created test wise,
        # not class wise.
        from relate.utils import force_remove_path
        from course.content import get_course_repo_path
        for c in Course.objects.all():
            force_remove_path(get_course_repo_path(c))

    def assertSessionPretendFacilitiesContains(self, session, expected_facilities):  # noqa
        pretended = session.get("relate_pretend_facilities", None)
        if expected_facilities is None:
            return self.assertIsNone(pretended)
        if pretended is None:
            raise AssertionError(
                "the session doesn't have "
                "'relate_pretend_facilities' attribute")

        if isinstance(expected_facilities, (list, tuple)):
            self.assertTrue(set(expected_facilities).issubset(set(pretended)))
        else:
            self.assertTrue(expected_facilities in pretended)

    def assertSessionPretendFacilitiesIsNone(self, session):  # noqa
        pretended = session.get("relate_pretend_facilities", None)
        self.assertIsNone(pretended)

    def assertFormErrorLoose(self, response, errors, form_name="form"):  # noqa
        """Assert that errors is found in response.context['form'] errors"""
        import itertools
        if errors is None:
            errors = []
        if not isinstance(errors, (list, tuple)):
            errors = [errors]
        try:
            form_errors = ". ".join(list(
                itertools.chain(*response.context[form_name].errors.values())))
        except TypeError:
            form_errors = None

        if form_errors is None or not form_errors:
            if errors:
                self.fail("%s has no error" % form_name)
            else:
                return

        if form_errors:
            if not errors:
                self.fail("%s unexpectedly has following errors: %s"
                          % (form_name, repr(form_errors)))

        for err in errors:
            self.assertIn(err, form_errors)


# {{{ defined here so that they can be used by in classmethod and instance method

def get_flow_page_ordinal_from_page_id(flow_session_id, page_id,
                                       with_group_id=False):
    flow_page_data = FlowPageData.objects.get(
        flow_session__id=flow_session_id,
        page_id=page_id
    )
    if with_group_id:
        return flow_page_data.page_ordinal, flow_page_data.group_id
    return flow_page_data.page_ordinal


def get_flow_page_id_from_page_ordinal(flow_session_id, page_ordinal,
                                       with_group_id=False):
    flow_page_data = FlowPageData.objects.get(
        flow_session__id=flow_session_id,
        page_ordinal=page_ordinal
    )
    if with_group_id:
        return flow_page_data.page_id, flow_page_data.group_id
    return flow_page_data.page_id

# }}}


class CoursesTestMixinBase(SuperuserCreateMixin):

    # A list of Dicts, each of which contain a course dict and a list of
    # participations. See SINGLE_COURSE_SETUP_LIST for the setup for one course.
    courses_setup_list = []
    none_participation_user_create_kwarg_list = []
    courses_attributes_extra_list = None
    override_settings_at_post_create_course = {}

    @classmethod
    def setUpTestData(cls):  # noqa
        super(CoursesTestMixinBase, cls).setUpTestData()
        cls.default_flow_params = None
        cls.n_courses = 0
        if cls.courses_attributes_extra_list is not None:
            if (len(cls.courses_attributes_extra_list)
                    != len(cls.courses_setup_list)):
                raise ValueError(
                    "'courses_attributes_extra_list' must has equal length "
                    "with courses")

        for i, course_setup in enumerate(cls.courses_setup_list):
            if "course" not in course_setup:
                continue

            cls.n_courses += 1
            course_identifier = course_setup["course"]["identifier"]
            course_setup_kwargs = course_setup["course"]
            if cls.courses_attributes_extra_list:
                extra_attrs = cls.courses_attributes_extra_list[i]
                assert isinstance(extra_attrs, dict)
                course_setup_kwargs.update(extra_attrs)
            try:
                cls.create_course(course_setup_kwargs)
            except Exception:
                raise

            course = Course.objects.get(identifier=course_identifier)
            if "participations" in course_setup:
                for participation in course_setup["participations"]:
                    create_user_kwargs = participation.get("user")
                    if not create_user_kwargs:
                        continue
                    role_identifier = participation.get("role_identifier")
                    if not role_identifier:
                        continue
                    cls.create_participation(
                        course=course,
                        user_or_create_user_kwargs=create_user_kwargs,
                        role_identifier=role_identifier,
                        status=participation.get("status",
                                                 participation_status.active)
                    )

            # Remove superuser from participation for further test
            # such as impersonate in auth module
            try:
                superuser_participations = (
                    Participation.objects.filter(user=cls.superuser))
                for sp in superuser_participations:
                    Participation.delete(sp)
            except Participation.DoesNotExist:
                pass

            cls.non_participation_users = get_user_model().objects.none()
            if cls.none_participation_user_create_kwarg_list:
                pks = []
                for create_user_kwargs in (
                        cls.none_participation_user_create_kwarg_list):
                    user = cls.create_user(create_user_kwargs)
                    pks.append(user.pk)
                cls.non_participation_users = (
                    get_user_model().objects.filter(pk__in=pks))

        cls.course_qset = Course.objects.all()

    @classmethod
    def create_user(cls, create_user_kwargs):
        user, created = get_user_model().objects.get_or_create(
            email__iexact=create_user_kwargs["email"], defaults=create_user_kwargs)
        if created:
            try:
                # TODO: why pop failed here?
                password = create_user_kwargs["password"]
            except Exception:
                raise
            user.set_password(password)
            user.save()
        return user

    @classmethod
    def create_participation(
            cls, course, user_or_create_user_kwargs,
            role_identifier=None, status=None):
        if isinstance(user_or_create_user_kwargs, get_user_model()):
            user = user_or_create_user_kwargs
        else:
            assert isinstance(user_or_create_user_kwargs, dict)
            user = cls.create_user(user_or_create_user_kwargs)
        if status is None:
            status = participation_status.active
        participation, p_created = Participation.objects.get_or_create(
            user=user,
            course=course,
            status=status
        )
        if role_identifier is None:
            role_identifier = "student"
        if p_created:
            role = ParticipationRole.objects.filter(
                course=course, identifier=role_identifier)
            participation.roles.set(role)
        return participation

    @classmethod
    def post_create_course(cls, create_course_kwargs, raise_error=True,
                           login_superuser=True):
        # To speed up, use create_course instead, this is better used for tests
        if login_superuser:
            cls.c.force_login(cls.superuser)
        existing_course_count = Course.objects.count()
        with override_settings(**cls.override_settings_at_post_create_course):
            resp = cls.c.post(cls.get_set_up_new_course_url(),
                              data=create_course_kwargs)
        if raise_error:
            all_courses = Course.objects.all()
            if not all_courses.count() == existing_course_count + 1:
                error_string = None
                # most probably the reason course creation form error
                form_context = resp.context.__getitem__("form")
                assert form_context
                error_list = []
                if form_context.errors:
                    error_list = [
                        "%s: %s"
                        % (field,
                           "\n".join(["%s:%s" % (type(e).__name__, str(e))
                                      for e in errs]))
                        for field, errs
                        in six.iteritems(form_context.errors.as_data())]
                non_field_errors = form_context.non_field_errors()
                if non_field_errors:
                    error_list.append(repr(non_field_errors))
                if error_list:
                    error_string = "\n".join(error_list)
                if not error_string:
                    error_string = ("course creation failed for unknown errors")
                raise CourseCreateFailure(error_string)
            # the course is created successfully
            last_course = all_courses.last()
            assert last_course
            url_cache_key, commit_sha_cach_key = (
                git_source_url_to_cache_keys(last_course.git_source))
            mc.set_multi({url_cache_key: get_course_repo_path(last_course),
                          commit_sha_cach_key: last_course.active_git_commit_sha},
                         time=120000
                         )
        return resp

    @classmethod
    def create_course(cls, create_course_kwargs, raise_error=True):
        has_cached_repo = False
        repo_cache_key, commit_sha_cach_key = (
            git_source_url_to_cache_keys(create_course_kwargs["git_source"]))
        try:
            exist_course_repo_path = mc.get(repo_cache_key)
            exist_commit_sha = mc.get(commit_sha_cach_key)
            if os.path.isdir(exist_course_repo_path):
                has_cached_repo = bool(exist_course_repo_path and exist_commit_sha)
            else:
                has_cached_repo = False
        except Exception:
            pass

        if not has_cached_repo:
            # fall back to post create
            return cls.post_create_course(
                create_course_kwargs, raise_error=raise_error)
        existing_course_count = Course.objects.count()
        new_course_repo_path = os.path.join(settings.GIT_ROOT,
                                        create_course_kwargs["identifier"])
        shutil.copytree(exist_course_repo_path, new_course_repo_path)
        create_kwargs = deepcopy(create_course_kwargs)
        create_kwargs["active_git_commit_sha"] = exist_commit_sha
        Course.objects.create(**create_kwargs)
        assert Course.objects.count() == existing_course_count + 1

    @classmethod
    def get_course_view_url(cls, view_name, course_identifier=None):
        course_identifier = (
            course_identifier or cls.get_default_course_identifier())
        return reverse(view_name, args=[course_identifier])

    @classmethod
    def get_course_calender_url(cls, course_identifier=None):
        return cls.get_course_view_url(
            "relate-view_calendar", course_identifier)

    @classmethod
    def get_set_up_new_course_url(cls):
        return reverse("relate-set_up_new_course")

    @classmethod
    def get_set_up_new_course(cls):
        return cls.c.get(cls.get_update_course_url)

    @classmethod
    def get_edit_course_url(cls, course_identifier=None):
        course_identifier = (
            course_identifier or cls.get_default_course_identifier())
        return cls.get_course_view_url("relate-edit_course", course_identifier)

    @classmethod
    def post_edit_course(cls, data, course=None):
        course = course or cls.get_default_course()
        edit_course_url = cls.get_edit_course_url(course.identifier)
        return cls.c.post(edit_course_url, data)

    @classmethod
    def get_edit_course(cls, course=None):
        course = course or cls.get_default_course()
        return cls.c.get(cls.get_edit_course_url(course.identifier))

    @classmethod
    def get_course_page_url(cls, course_identifier=None):
        return cls.get_course_view_url("relate-course_page", course_identifier)

    @classmethod
    def get_finish_flow_session_view_url(cls, course_identifier=None,
                                         flow_session_id=None):
        course_identifier = (
            course_identifier or cls.get_default_course_identifier())
        if flow_session_id is None:
            flow_session_id = cls.get_default_flow_session_id(course_identifier)

        kwargs = {"course_identifier": course_identifier,
                  "flow_session_id": flow_session_id}
        return reverse("relate-finish_flow_session_view", kwargs=kwargs)

    @classmethod
    def _get_grades_url(cls, args=None, kwargs=None):
        return reverse("relate-view_participant_grades",
                       args=args, kwargs=kwargs)

    @classmethod
    def get_my_grades_url(cls, course_identifier=None):
        course_identifier = (
            course_identifier or cls.get_default_course_identifier())
        return cls._get_grades_url(args=[course_identifier])

    @classmethod
    def get_my_grades_view(cls, course_identifier=None):
        return cls.c.get(cls.get_my_grades_url(course_identifier))

    @classmethod
    def get_participant_grades_url(cls, participation_id, course_identifier=None):
        course_identifier = (
            course_identifier or cls.get_default_course_identifier())
        return cls._get_grades_url(
            kwargs={"course_identifier": course_identifier,
                    "participation_id": participation_id})

    @classmethod
    def get_participant_grades_view(cls, participation_id, course_identifier=None,
                                   force_login_instructor=True):
        course_identifier = (
            course_identifier or cls.get_default_course_identifier())
        if force_login_instructor:
            switch_to = cls.get_default_instructor_user(course_identifier)
        else:
            switch_to = cls.get_logged_in_user()

        with cls.temporarily_switch_to_user(switch_to):
            return cls.c.get(
                cls.get_participant_grades_url(participation_id, course_identifier))

    @classmethod
    def get_gradebook_url_by_opp_id(cls, opp_id, course_identifier=None):
        course_identifier = (
            course_identifier or cls.get_default_course_identifier())

        kwargs = {"course_identifier": course_identifier,
                  "opp_id": opp_id}
        return reverse("relate-view_grades_by_opportunity",
                                  kwargs=kwargs)

    @classmethod
    def get_gradebook_by_opp_url(
            cls, gopp_identifier, view_page_grades=False, course_identifier=None):
        course_identifier = (
            course_identifier or cls.get_default_course_identifier())

        opp_id = GradingOpportunity.objects.get(
            course__identifier=course_identifier,
            identifier=gopp_identifier).pk

        url = cls.get_gradebook_url_by_opp_id(opp_id, course_identifier)

        if view_page_grades:
            url += "?view_page_grades=1"
        return url

    @classmethod
    def get_gradebook_by_opp_view(
            cls, gopp_identifier, view_page_grades=False, course_identifier=None,
            force_login_instructor=True):
        course_identifier = (
            course_identifier or cls.get_default_course_identifier())
        if force_login_instructor:
            switch_to = cls.get_default_instructor_user(course_identifier)
        else:
            switch_to = cls.get_logged_in_user()

        with cls.temporarily_switch_to_user(switch_to):
            return cls.c.get(cls.get_gradebook_by_opp_url(
                gopp_identifier, view_page_grades, course_identifier))

    @classmethod
    def post_gradebook_by_opp_view(
            cls, gopp_identifier, post_data, view_page_grades=False,
            course_identifier=None,
            force_login_instructor=True):
        course_identifier = (
            course_identifier or cls.get_default_course_identifier())
        if force_login_instructor:
            switch_to = cls.get_default_instructor_user(course_identifier)
        else:
            switch_to = cls.get_logged_in_user()

        with cls.temporarily_switch_to_user(switch_to):
            return cls.c.post(
                cls.get_gradebook_by_opp_url(
                    gopp_identifier, view_page_grades, course_identifier),
                data=post_data)

    @classmethod
    def get_reopen_session_url(cls, gopp_identifier, flow_session_id=None,
                               course_identifier=None):

        course_identifier = (
                course_identifier or cls.get_default_course_identifier())

        opp_id = GradingOpportunity.objects.get(
            course__identifier=course_identifier,
            identifier=gopp_identifier).pk

        if flow_session_id is None:
            flow_session_id = cls.get_default_flow_session_id(course_identifier)

        kwargs = {"course_identifier": course_identifier,
                  "opportunity_id": opp_id,
                  "flow_session_id": flow_session_id}
        return reverse("relate-view_reopen_session", kwargs=kwargs)

    @classmethod
    def get_reopen_session_view(cls, gopp_identifier, flow_session_id=None,
                               course_identifier=None, force_login_instructor=True):

        course_identifier = (
                course_identifier or cls.get_default_course_identifier())
        if force_login_instructor:
            switch_to = cls.get_default_instructor_user(course_identifier)
        else:
            switch_to = cls.get_logged_in_user()

        with cls.temporarily_switch_to_user(switch_to):
            return cls.c.get(
                cls.get_reopen_session_url(
                    gopp_identifier, flow_session_id, course_identifier))

    @classmethod
    def post_reopen_session_view(cls, gopp_identifier, data, flow_session_id=None,
                               course_identifier=None, force_login_instructor=True):

        course_identifier = (
                course_identifier or cls.get_default_course_identifier())
        if force_login_instructor:
            switch_to = cls.get_default_instructor_user(course_identifier)
        else:
            switch_to = cls.get_logged_in_user()

        with cls.temporarily_switch_to_user(switch_to):
            return cls.c.post(
                cls.get_reopen_session_url(
                    gopp_identifier, flow_session_id, course_identifier), data=data)

    @classmethod
    def get_single_grade_url(cls, participation_id, opp_id,
                             course_identifier=None):

        course_identifier = (
            course_identifier or cls.get_default_course_identifier())

        kwargs = {"course_identifier": course_identifier,
                  "opportunity_id": opp_id,
                  "participation_id": participation_id}

        return reverse("relate-view_single_grade", kwargs=kwargs)

    @classmethod
    def get_view_single_grade(cls, participation, gopp,
                             course_identifier=None, force_login_instructor=True):

        course_identifier = (
                course_identifier or cls.get_default_course_identifier())

        opp_id = GradingOpportunity.objects.get(
            course__identifier=course_identifier,
            identifier=gopp.identifier).pk

        if force_login_instructor:
            switch_to = cls.get_default_instructor_user(course_identifier)
        else:
            switch_to = cls.get_logged_in_user()

        with cls.temporarily_switch_to_user(switch_to):
            return cls.c.get(cls.get_single_grade_url(
                participation.pk, opp_id, course_identifier))

    @classmethod
    def post_view_single_grade(cls, participation, gopp, data,
                             course_identifier=None, force_login_instructor=True):

        course_identifier = (
                course_identifier or cls.get_default_course_identifier())

        opp_id = GradingOpportunity.objects.get(
            course__identifier=course_identifier,
            identifier=gopp.identifier).pk

        if force_login_instructor:
            switch_to = cls.get_default_instructor_user(course_identifier)
        else:
            switch_to = cls.get_logged_in_user()

        with cls.temporarily_switch_to_user(switch_to):
            return cls.c.post(cls.get_single_grade_url(
                participation.pk, opp_id, course_identifier),
                data=data)

    @classmethod
    def get_logged_in_user(cls):
        try:
            logged_in_user_id = cls.c.session['_auth_user_id']
            from django.contrib.auth import get_user_model
            logged_in_user = get_user_model().objects.get(
                pk=int(logged_in_user_id))
        except KeyError:
            logged_in_user = None
        return logged_in_user

    @classmethod
    def temporarily_switch_to_user(cls, switch_to):

        from functools import wraps

        class ClientUserSwitcher(object):
            def __init__(self, switch_to):
                self.client = cls.c
                if isinstance(switch_to, Participation):
                    switch_to = switch_to.user
                self.switch_to = switch_to
                self.logged_in_user = cls.get_logged_in_user()

            def __enter__(self):
                if self.logged_in_user == self.switch_to:
                    return
                if self.switch_to is None:
                    self.client.logout()
                    return
                self.client.force_login(self.switch_to)

            def __exit__(self, exc_type, exc_val, exc_tb):
                if self.logged_in_user == self.switch_to:
                    return
                if self.logged_in_user is None:
                    self.client.logout()
                    return
                self.client.force_login(self.logged_in_user)

            def __call__(self, func):
                @wraps(func)
                def wrapper(*args, **kw):
                    with self:
                        return func(*args, **kw)
                return wrapper

        return ClientUserSwitcher(switch_to)

    @classmethod
    def get_default_course(cls):
        if Course.objects.count() > 1:
            raise AttributeError(
                "'course' arg can not be omitted for "
                "testcases with more than one courses")
        raise NotImplementedError

    @classmethod
    def get_default_course_identifier(cls):
        if Course.objects.count() > 1:
            raise AttributeError(
                "'course_identifier' arg can not be omitted for "
                "testcases with more than one courses")
        raise NotImplementedError

    @classmethod
    def get_latest_session_id(cls, course_identifier):
        flow_session_qset = FlowSession.objects.filter(
            course__identifier=course_identifier).order_by('-pk')[:1]
        if flow_session_qset:
            return flow_session_qset[0].id
        else:
            return None

    @classmethod
    def get_default_flow_session_id(cls, course_identifier):
        raise NotImplementedError

    @classmethod
    def update_default_flow_session_id(cls, course_identifier):
        raise NotImplementedError

    @classmethod
    def get_default_instructor_user(cls, course_identifier):
        return Participation.objects.filter(
            course__identifier=course_identifier,
            roles__identifier="instructor",
            status=participation_status.active
        ).first().user

    @classmethod
    def update_course_attribute(cls, attrs, course=None):
        # course instead of course_identifier because we need to do
        # refresh_from_db
        assert isinstance(attrs, dict)
        course = course or cls.get_default_course()
        if attrs:
            course.__dict__.update(attrs)
            course.save()
            course.refresh_from_db()

    @classmethod
    def get_view_start_flow_url(cls, flow_id, course_identifier=None):
        course_identifier = course_identifier or cls.get_default_course_identifier()
        kwargs = {"course_identifier": course_identifier,
                  "flow_id": flow_id}
        return reverse("relate-view_start_flow", kwargs=kwargs)

    @classmethod
    def start_flow(cls, flow_id, course_identifier=None,
                   ignore_cool_down=True, assume_success=True):
        """
        Notice: be cautious to use this in setUpTestData, because this will
        create many related objects in db, if those objects are changed in
        individual test, other tests followed might fail.
        """
        existing_session_count = FlowSession.objects.all().count()
        if ignore_cool_down:
            cool_down_seconds = 0
        else:
            cool_down_seconds = settings.RELATE_SESSION_RESTART_COOLDOWN_SECONDS
        with override_settings(
                RELATE_SESSION_RESTART_COOLDOWN_SECONDS=cool_down_seconds):
            resp = cls.c.post(
                cls.get_view_start_flow_url(flow_id, course_identifier))

        if assume_success:
            assert resp.status_code == 302, resp.content
            new_session_count = FlowSession.objects.all().count()
            assert new_session_count == existing_session_count + 1
            _, _, params = resolve(resp.url)
            del params["page_ordinal"]
            cls.default_flow_params = params
            cls.update_default_flow_session_id(course_identifier)

        return resp

    @classmethod
    def end_flow(cls, course_identifier=None, flow_session_id=None,
                 post_parameter="submit"):
        if not course_identifier or not flow_session_id:
            if cls.default_flow_params is None:
                raise RuntimeError(
                    "There's no started flow_sessions, or "
                    "the session is not started by start_flow")
        resp = cls.c.post(
            cls.get_finish_flow_session_view_url(
                course_identifier, flow_session_id),
            data={post_parameter: ['']})
        return resp

    @classmethod
    def get_resume_flow_url(cls, course_identifier=None, flow_session_id=None):
        flow_params = cls.get_flow_params(course_identifier, flow_session_id)
        return reverse("relate-view_resume_flow", kwargs=flow_params)

    @classmethod
    def get_flow_params(cls, course_identifier=None, flow_session_id=None):
        course_identifier = (
                course_identifier or cls.get_default_course_identifier())
        if flow_session_id is None:
            flow_session_id = cls.get_default_flow_session_id(course_identifier)
        return {
            "course_identifier": course_identifier,
            "flow_session_id": flow_session_id
        }

    @classmethod
    def get_page_params(cls, course_identifier=None, flow_session_id=None,
                        page_ordinal=None):
        page_params = cls.get_flow_params(course_identifier, flow_session_id)
        if page_ordinal is None:
            page_ordinal = 0
        page_params.update({"page_ordinal": page_ordinal})
        return page_params

    @classmethod
    def get_page_ordinal_via_page_id(
            cls, page_id, course_identifier=None, flow_session_id=None,
            with_group_id=False):
        flow_params = cls.get_flow_params(course_identifier, flow_session_id)
        return (
            get_flow_page_ordinal_from_page_id(
                flow_params["flow_session_id"], page_id,
                with_group_id=with_group_id))

    @classmethod
    def get_page_id_via_page_oridnal(
            cls, page_ordinal, course_identifier=None, flow_session_id=None,
            with_group_id=False):
        flow_params = cls.get_flow_params(course_identifier, flow_session_id)
        return (
            get_flow_page_id_from_page_ordinal(
                flow_params["flow_session_id"], page_ordinal,
                with_group_id=with_group_id))

    @classmethod
    def get_page_view_url_by_ordinal(
            cls, viewname, page_ordinal, course_identifier=None,
            flow_session_id=None):
        page_params = cls.get_page_params(
            course_identifier, flow_session_id, page_ordinal)
        return reverse(viewname, kwargs=page_params)

    @classmethod
    def get_page_view_url_by_page_id(
            cls, viewname, page_id, course_identifier=None, flow_session_id=None):
        page_ordinal = cls.get_page_ordinal_via_page_id(
            page_id, course_identifier, flow_session_id)
        return cls.get_page_view_url_by_ordinal(
            viewname, page_ordinal, course_identifier, flow_session_id)

    @classmethod
    def get_page_url_by_ordinal(
            cls, page_ordinal, course_identifier=None, flow_session_id=None,
            visit_id=None):
        url = cls.get_page_view_url_by_ordinal(
            "relate-view_flow_page",
            page_ordinal, course_identifier, flow_session_id)
        if visit_id is not None:
            url += "?visit_id=%s" % str(visit_id)

        return url

    @classmethod
    def get_page_url_by_page_id(
            cls, page_id, course_identifier=None, flow_session_id=None,
            visit_id=None):
        page_ordinal = cls.get_page_ordinal_via_page_id(
            page_id, course_identifier, flow_session_id)
        return cls.get_page_url_by_ordinal(
            page_ordinal, course_identifier, flow_session_id, visit_id)

    @classmethod
    def get_page_grading_url_by_ordinal(
            cls, page_ordinal, course_identifier=None, flow_session_id=None):
        return cls.get_page_view_url_by_ordinal(
            "relate-grade_flow_page",
            page_ordinal, course_identifier, flow_session_id)

    @classmethod
    def get_page_grading_url_by_page_id(
            cls, page_id, course_identifier=None, flow_session_id=None):
        page_ordinal = cls.get_page_ordinal_via_page_id(
            page_id, course_identifier, flow_session_id)
        return cls.get_page_grading_url_by_ordinal(
            page_ordinal, course_identifier, flow_session_id)

    @classmethod
    def post_answer_by_ordinal(
            cls, page_ordinal, answer_data,
            course_identifier=None, flow_session_id=None, visit_id=None):
        submit_data = answer_data
        submit_data.update({"submit": ["Submit final answer"]})
        resp = cls.c.post(
            cls.get_page_url_by_ordinal(
                page_ordinal, course_identifier, flow_session_id, visit_id),
            submit_data)
        return resp

    @classmethod
    def post_answer_by_page_id(
            cls, page_id, answer_data,
            course_identifier=None, flow_session_id=None, visit_id=None):
        page_ordinal = cls.get_page_ordinal_via_page_id(
            page_id, course_identifier, flow_session_id)
        return cls.post_answer_by_ordinal(
            page_ordinal, answer_data, course_identifier, flow_session_id, visit_id)

    @classmethod
    def post_answer_by_ordinal_class(cls, page_ordinal, answer_data,
                                     course_identifier, flow_session_id):
        submit_data = answer_data
        submit_data.update({"submit": ["Submit final answer"]})
        page_params = {
            "course_identifier": course_identifier,
            "flow_session_id": flow_session_id,
            "page_ordinal": page_ordinal
        }
        page_url = reverse("relate-view_flow_page", kwargs=page_params)
        resp = cls.c.post(page_url, submit_data)
        return resp

    @classmethod
    def post_answer_by_page_id_class(cls, page_id, answer_data,
                                     course_identifier, flow_session_id):
        page_ordinal = get_flow_page_ordinal_from_page_id(flow_session_id, page_id)
        return cls.post_answer_by_ordinal_class(page_ordinal, answer_data,
                                                course_identifier, flow_session_id)

    @classmethod
    def post_grade_by_ordinal(cls, page_ordinal, grade_data,
                              course_identifier=None, flow_session_id=None,
                              force_login_instructor=True):
        post_data = {"submit": [""]}
        post_data.update(grade_data)

        page_params = cls.get_page_params(
            course_identifier, flow_session_id, page_ordinal)

        force_login_user = cls.get_logged_in_user()
        if force_login_instructor:
            force_login_user = cls.get_default_instructor_user(
                page_params["course_identifier"])

        with cls.temporarily_switch_to_user(force_login_user):
            response = cls.c.post(
                cls.get_page_grading_url_by_ordinal(**page_params),
                data=post_data,
                follow=True)
        return response

    @classmethod
    def post_grade_by_page_id(cls, page_id, grade_data,
                              course_identifier=None, flow_session_id=None,
                              force_login_instructor=True):
        page_ordinal = cls.get_page_ordinal_via_page_id(
            page_id, course_identifier, flow_session_id)

        return cls.post_grade_by_ordinal(
            page_ordinal, grade_data, course_identifier,
            flow_session_id, force_login_instructor)

    @classmethod
    def assertSessionScoreEqual(  # noqa
            cls, expected_score, course_identifier=None, flow_session_id=None):
        if flow_session_id is None:
            flow_params = cls.get_flow_params(course_identifier, flow_session_id)
            flow_session_id = flow_params["flow_session_id"]
        flow_session = FlowSession.objects.get(id=flow_session_id)
        if expected_score is not None:
            from decimal import Decimal
            assert flow_session.points == Decimal(str(expected_score)), (
                "The flow session got '%s' in stead of '%s'"
                % (str(flow_session.points), str(Decimal(str(expected_score))))
            )
        else:
            assert flow_session.points is None, (
                    "This flow session unexpectedly got %s instead of None"
                    % flow_session.points)

    @classmethod
    def get_page_submit_history_url_by_ordinal(
            cls, page_ordinal, course_identifier=None, flow_session_id=None):
        return cls.get_page_view_url_by_ordinal(
            "relate-get_prev_answer_visits_dropdown_content",
            page_ordinal, course_identifier, flow_session_id)

    @classmethod
    def get_page_grade_history_url_by_ordinal(
            cls, page_ordinal, course_identifier=None, flow_session_id=None):
        return cls.get_page_view_url_by_ordinal(
            "relate-get_prev_grades_dropdown_content",
            page_ordinal, course_identifier, flow_session_id)

    @classmethod
    def get_page_submit_history_by_ordinal(
            cls, page_ordinal, course_identifier=None, flow_session_id=None):
        resp = cls.c.get(
            cls.get_page_submit_history_url_by_ordinal(
                page_ordinal, course_identifier, flow_session_id),
            HTTP_X_REQUESTED_WITH='XMLHttpRequest')
        return resp

    @classmethod
    def get_page_grade_history_by_ordinal(
            cls, page_ordinal, course_identifier=None, flow_session_id=None):
        resp = cls.c.get(
            cls.get_page_grade_history_url_by_ordinal(
                page_ordinal, course_identifier, flow_session_id),
            HTTP_X_REQUESTED_WITH='XMLHttpRequest')
        return resp

    def assertSubmitHistoryItemsCount(  # noqa
            self, page_ordinal, expected_count, course_identifier=None,
            flow_session_id=None):
        resp = self.get_page_submit_history_by_ordinal(
            page_ordinal, course_identifier, flow_session_id)
        import json
        result = json.loads(resp.content.decode())["result"]
        self.assertEqual(len(result), expected_count)

    def assertGradeHistoryItemsCount(  # noqa
            self, page_ordinal, expected_count,
            course_identifier=None,
            flow_session_id=None,
            force_login_instructor=True):

        if course_identifier is None:
            course_identifier = self.get_default_course_identifier()

        if force_login_instructor:
            switch_to = self.get_default_instructor_user(course_identifier)
        else:
            switch_to = self.get_logged_in_user()

        with self.temporarily_switch_to_user(switch_to):
            resp = self.get_page_grade_history_by_ordinal(
                page_ordinal, course_identifier, flow_session_id)

        import json
        result = json.loads(resp.content.decode())["result"]
        self.assertEqual(len(result), expected_count)

    @classmethod
    def get_update_course_url(cls, course_identifier=None):
        if course_identifier is None:
            course_identifier = cls.get_default_course_identifier()
        return reverse("relate-update_course", args=[course_identifier])

    @classmethod
    def get_course_commit_sha(cls, participation, course=None):
        course = course or cls.get_default_course()
        from course.content import get_course_commit_sha
        return get_course_commit_sha(course, participation)

    @classmethod
    def post_update_course_content(cls, commit_sha,
                                   prevent_discarding_revisions=True,
                                   force_login_instructor=True,
                                   course=None,
                                   command="update",
                                   ):
        # course instead of course_identifier because we need to do
        # refresh_from_db
        course = course or cls.get_default_course()

        try:
            commit_sha = commit_sha.decode()
        except Exception:
            pass

        data = {"new_sha": [commit_sha]}

        if not prevent_discarding_revisions:
            data["prevent_discarding_revisions"] = ["on"]

        # normally, command should be in
        # ["fetch", "fetch_update", "update", "fetch_preview", "preview",
        #  "end_preview"]
        data[command] = 'on'

        force_login_user = cls.get_logged_in_user()
        if force_login_instructor:
            force_login_user = cls.get_default_instructor_user(course.identifier)

        with cls.temporarily_switch_to_user(force_login_user):
            response = cls.c.post(
                cls.get_update_course_url(course.identifier), data)
            course.refresh_from_db()

        return response

    @classmethod
    def get_page_data_by_page_id(
            cls, page_id, course_identifier=None, flow_session_id=None):
        flow_params = cls.get_flow_params(course_identifier, flow_session_id)
        return FlowPageData.objects.get(
            flow_session_id=flow_params["flow_session_id"], page_id=page_id)

    @classmethod
    def get_page_visits(cls, course_identifier=None,
                        flow_session_id=None, page_ordinal=None, page_id=None,
                        **kwargs):
        query_kwargs = {}
        if kwargs.get("answer_visit", False):
            query_kwargs.update({"answer__isnull": False})
        flow_params = cls.get_flow_params(course_identifier, flow_session_id)
        query_kwargs.update({"flow_session_id": flow_params["flow_session_id"]})
        if page_ordinal is not None:
            query_kwargs.update({"page_data__page_ordinal": page_ordinal})
        elif page_id is not None:
            query_kwargs.update({"page_data__page_id": page_id})
        return FlowPageVisit.objects.filter(**query_kwargs)

    @classmethod
    def get_last_answer_visit(cls, course_identifier=None,
                              flow_session_id=None, page_ordinal=None,
                              page_id=None, assert_not_none=True):
        result_qset = cls.get_page_visits(course_identifier,
                                          flow_session_id, page_ordinal, page_id,
                                          answer_visit=True).order_by('-pk')[:1]
        if result_qset:
            result = result_qset[0]
        else:
            result = None
        if assert_not_none:
            assert result is not None, "The query returns None"
        return result

    @classmethod
    def download_all_submissions_url(cls, flow_id, course_identifier):
        params = {"course_identifier": course_identifier,
                  "flow_id": flow_id}
        return reverse("relate-download_all_submissions", kwargs=params)

    @classmethod
    def get_download_all_submissions(cls, flow_id, course_identifier=None):
        if course_identifier is None:
            course_identifier = cls.get_default_course_identifier()

        return cls.c.get(
            cls.download_all_submissions_url(flow_id, course_identifier))

    @classmethod
    def post_download_all_submissions_by_group_page_id(
            cls, group_page_id, flow_id, course_identifier=None, **kwargs):
        """
        :param group_page_id: format: group_id/page_id
        :param flow_id:
        :param course_identifier:
        :param kwargs: for updating the default post_data
        :return: response
        """
        if course_identifier is None:
            course_identifier = cls.get_default_course_identifier()

        data = {'restrict_to_rules_tag': '<<<ALL>>>',
                'which_attempt': 'last',
                'extra_file': '', 'download': 'Download',
                'page_id': group_page_id,
                'non_in_progress_only': 'on'}

        non_in_progress_only = kwargs.pop("non_in_progress_only", True)
        if not non_in_progress_only:
            del data["non_in_progress_only"]

        data.update(kwargs)

        return cls.c.post(
            cls.download_all_submissions_url(flow_id, course_identifier),
            data=data
        )

    @classmethod
    def get_flow_page_analytics(cls, flow_id, group_id, page_id,
                                course_identifier=None):
        if course_identifier is None:
            course_identifier = cls.get_default_course_identifier()

        params = {"course_identifier": course_identifier,
                  "flow_id": flow_id,
                  "group_id": group_id,
                  "page_id": page_id}

        return cls.c.get(reverse("relate-page_analytics", kwargs=params))

    # {{{ hack getting session rules

    default_session_start_rule = {
        "tag_session": None,
        "may_start_new_session": True,
        "may_list_existing_sessions": True,
        "default_expiration_mode": None}

    def get_hacked_session_start_rule(self, **kwargs):
        """
        Used for mocking session_start_rule
        :param kwargs: attributes in the mocked FlowSessionStartRule instance
        :return: a :class:`FlowSessionStartRule` instance

        Example:

            with mock.patch(
                "course.flow.get_session_start_rule") as mock_get_nrule:
                mock_get_nrule.return_value = (
                    self.get_hacked_session_start_rule())
        """
        from course.utils import FlowSessionStartRule
        defaults = deepcopy(self.default_session_start_rule)
        defaults.update(kwargs)
        return FlowSessionStartRule(**defaults)

    default_session_access_rule = {
        "permissions": [fperm.view, fperm.end_session]}

    def get_hacked_session_access_rule(self, **kwargs):
        """
        Used for mocking session_access_rule
        :param kwargs: attributes in the mocked FlowSessionAccessRule instance
        :return: a :class:`FlowSessionAccessRule` instance

        Example:

            with mock.patch(
                    "course.flow.get_session_access_rule") as mock_get_arule:
                mock_get_arule.return_value = (
                    self.get_hacked_session_access_rule(
                        permissions=[fperm.end_session]))
        """
        from course.utils import FlowSessionAccessRule
        defaults = deepcopy(self.default_session_access_rule)
        defaults.update(kwargs)
        return FlowSessionAccessRule(**defaults)

    default_session_grading_rule = {
        "grade_identifier": "la_quiz",
        "grade_aggregation_strategy": g_strategy.use_latest,
        "due": None,
        "generates_grade": True,
        "description": None,
        "credit_percent": 100,
        "use_last_activity_as_completion_time": False,
        "bonus_points": 0,
        "max_points": None,
        "max_points_enforced_cap": None,
    }

    def get_hacked_session_grading_rule(self, **kwargs):
        """
        Used for mocking session_grading_rule
        :param kwargs: attributes in the mocked FlowSessionGradingRule instance
        :return: a :class:`FlowSessionGradingRule` instance

        Example:

            with mock.patch(
                "course.flow.get_session_grading_rule") as mock_get_grule:
                mock_get_grule.return_value = \
                    self.get_hacked_session_grading_rule(bonus_points=2)
        """
        from course.utils import FlowSessionGradingRule
        defaults = deepcopy(self.default_session_grading_rule)
        defaults.update(kwargs)
        return FlowSessionGradingRule(**defaults)

    # }}}

    # {{{ grades view
    def view_participant_grades_url(self, participation_id, course_identifier=None):
        course_identifier = (
            course_identifier or self.get_default_course_identifier())
        kwargs = {"course_identifier": course_identifier}

        if participation_id is not None:
            kwargs["participation_id"] = participation_id

        return reverse("relate-view_participant_grades", kwargs=kwargs)

    def get_view_participant_grades(self, participation_id, course_identifier=None):
        return self.c.get(self.view_participant_grades_url(
            participation_id, course_identifier))

    def get_view_my_grades(self, course_identifier=None):
        return self.c.get(self.view_participant_grades_url(
            participation_id=None, course_identifier=course_identifier))

    # }}}

<<<<<<< HEAD
=======
    def get_form_submit_inputs(self, form):
        from crispy_forms.layout import Submit
        inputs = [
            (input.name, input.value) for input in form.helper.inputs
            if isinstance(input, Submit)
        ]
        names = list(dict(inputs).keys())
        values = list(dict(inputs).values())
        return names, values

>>>>>>> d0c89e41

class SingleCourseTestMixin(CoursesTestMixinBase):
    courses_setup_list = SINGLE_COURSE_SETUP_LIST
    initial_commit_sha = None
    force_login_student_for_each_test = True

    @classmethod
    def setUpTestData(cls):  # noqa
        super(SingleCourseTestMixin, cls).setUpTestData()
        assert len(cls.course_qset) == 1
        cls.course = cls.course_qset.first()
        if cls.initial_commit_sha is not None:
            cls.course.active_git_commit_sha = cls.initial_commit_sha
            cls.course.save()

        cls.instructor_participation = Participation.objects.filter(
            course=cls.course,
            roles__identifier="instructor",
            status=participation_status.active
        ).first()
        assert cls.instructor_participation

        cls.student_participation = Participation.objects.filter(
            course=cls.course,
            roles__identifier="student",
            status=participation_status.active
        ).first()
        assert cls.student_participation

        cls.ta_participation = Participation.objects.filter(
            course=cls.course,
            roles__identifier="ta",
            status=participation_status.active
        ).first()
        assert cls.ta_participation

        if cls.force_login_student_for_each_test:
            cls.c.force_login(cls.student_participation.user)
        else:
            cls.c.logout()
        cls.course_page_url = cls.get_course_page_url()

    def setUp(self):  # noqa
        super(SingleCourseTestMixin, self).setUp()

        # reload objects created during setUpTestData in case they were modified in
        # tests. Ref: https://goo.gl/AuzJRC#django.test.TestCase.setUpTestData
        self.course.refresh_from_db()
        self.instructor_participation.refresh_from_db()
        self.student_participation.refresh_from_db()
        self.ta_participation.refresh_from_db()
        if self.force_login_student_for_each_test:
            self.c.force_login(self.student_participation.user)

    @classmethod
    def get_default_course(cls):
        return cls.course

    @classmethod
    def get_default_course_identifier(cls):
        return cls.get_default_course().identifier

    def copy_course_dict_and_set_attrs_for_post(self, attrs_dict={}):
        from course.models import Course
        kwargs = Course.objects.first().__dict__
        kwargs.update(attrs_dict)

        import six
        for k, v in six.iteritems(kwargs):
            if v is None:
                kwargs[k] = ""
        return kwargs

    @classmethod
    def get_course_page_context(cls, user):
        rf = RequestFactory()
        request = rf.get(cls.get_course_page_url())
        request.user = user

        from course.utils import CoursePageContext
        pctx = CoursePageContext(request, cls.course.identifier)
        return pctx

    @classmethod
    def get_hacked_flow_desc(
            cls, user=None, flow_id=None, commit_sha=None,
            del_rules=False, as_dict=False, **kwargs):
        """
        Get a hacked version of flow_desc
        :param user: the flow_desc viewed by which user, default to a student
        :param flow_id: the flow_desc of which flow_id, default to `quiz-test`
        :param commit_sha: default to corrent running commit_sha
        :param kwargs: the attributes of the hacked flow_dec
        :return: the faked flow_desc
        """

        # {{{ get the actual flow_desc by a real visit
        rf = RequestFactory()
        request = rf.get(cls.get_course_page_url())
        if user is None:
            user = cls.student_participation.user
        request.user = user

        if flow_id is None:
            flow_id = QUIZ_FLOW_ID

        if commit_sha is None:
            commit_sha = cls.course.active_git_commit_sha

        if isinstance(commit_sha, six.text_type):
            commit_sha = commit_sha.encode()

        from course.content import get_flow_desc
        with cls.get_course_page_context(user) as pctx:
            flow_desc = get_flow_desc(
                pctx.repo, pctx.course, flow_id, commit_sha)

        # }}}

        from relate.utils import struct_to_dict, dict_to_struct
        flow_desc_dict = struct_to_dict(flow_desc)

        if del_rules:
            del flow_desc_dict["rules"]

        flow_desc_dict.update(kwargs)

        if as_dict:
            return flow_desc_dict

        return dict_to_struct(flow_desc_dict)

    def get_hacked_flow_desc_with_access_rule_tags(self, rule_tags):
        assert isinstance(rule_tags, list)
        from relate.utils import struct_to_dict, dict_to_struct
        hacked_flow_desc_dict = self.get_hacked_flow_desc(as_dict=True)
        rules = hacked_flow_desc_dict["rules"]
        rules_dict = struct_to_dict(rules)
        rules_dict["tags"] = rule_tags
        rules = dict_to_struct(rules_dict)
        hacked_flow_desc_dict["rules"] = rules
        hacked_flow_desc = dict_to_struct(hacked_flow_desc_dict)
        assert hacked_flow_desc.rules.tags == rule_tags
        return hacked_flow_desc


class TwoCourseTestMixin(CoursesTestMixinBase):
    courses_setup_list = TWO_COURSE_SETUP_LIST

    @classmethod
    def setUpTestData(cls):  # noqa
        super(TwoCourseTestMixin, cls).setUpTestData()
        assert len(cls.course_qset) == 2, (
            "'courses_setup_list' should contain two courses")
        cls.course1 = cls.course_qset.first()
        cls.course1_instructor_participation = Participation.objects.filter(
            course=cls.course1,
            roles__identifier="instructor",
            status=participation_status.active
        ).first()
        assert cls.course1_instructor_participation

        cls.course1_student_participation = Participation.objects.filter(
            course=cls.course1,
            roles__identifier="student",
            status=participation_status.active
        ).first()
        assert cls.course1_student_participation

        cls.course1_ta_participation = Participation.objects.filter(
            course=cls.course1,
            roles__identifier="ta",
            status=participation_status.active
        ).first()
        assert cls.course1_ta_participation
        cls.course1_page_url = cls.get_course_page_url(cls.course1.identifier)

        cls.course2 = cls.course_qset.last()
        cls.course2_instructor_participation = Participation.objects.filter(
            course=cls.course2,
            roles__identifier="instructor",
            status=participation_status.active
        ).first()
        assert cls.course2_instructor_participation

        cls.course2_student_participation = Participation.objects.filter(
            course=cls.course2,
            roles__identifier="student",
            status=participation_status.active
        ).first()
        assert cls.course2_student_participation

        cls.course2_ta_participation = Participation.objects.filter(
            course=cls.course2,
            roles__identifier="ta",
            status=participation_status.active
        ).first()
        assert cls.course2_ta_participation
        cls.course2_page_url = cls.get_course_page_url(cls.course2.identifier)

        cls.c.logout()

    def setUp(self):  # noqa
        super(TwoCourseTestMixin, self).setUp()
        # reload objects created during setUpTestData in case they were modified in
        # tests. Ref: https://goo.gl/AuzJRC#django.test.TestCase.setUpTestData
        self.course1.refresh_from_db()
        self.course1_instructor_participation.refresh_from_db()
        self.course1_student_participation.refresh_from_db()
        self.course1_ta_participation.refresh_from_db()

        self.course2.refresh_from_db()
        self.course2_instructor_participation.refresh_from_db()
        self.course2_student_participation.refresh_from_db()
        self.course2_ta_participation.refresh_from_db()


class SingleCoursePageTestMixin(SingleCourseTestMixin):
    # This serves as cache
    _default_session_id = None

    flow_id = QUIZ_FLOW_ID

    @classmethod
    def update_default_flow_session_id(cls, course_identifier):
        cls._default_session_id = cls.default_flow_params["flow_session_id"]

    @classmethod
    def get_default_flow_session_id(cls, course_identifier):
        if cls._default_session_id is not None:
            return cls._default_session_id
        cls._default_session_id = cls.get_latest_session_id(course_identifier)
        return cls._default_session_id


class TwoCoursePageTestMixin(TwoCourseTestMixin):
    _course1_default_session_id = None
    _course2_default_session_id = None

    @property
    def flow_id(self):
        raise NotImplementedError

    @classmethod
    def get_default_flow_session_id(cls, course_identifier):
        if course_identifier == cls.course1.identifier:
            if cls._course1_default_session_id is not None:
                return cls._course1_default_session_id
            cls._course1_default_session_id = (
                cls.get_last_session_id(course_identifier))
            return cls._course1_default_session_id
        if course_identifier == cls.course2.identifier:
            if cls._course2_default_session_id is not None:
                return cls._course2_default_session_id
            cls._course2_default_session_id = (
                cls.get_last_session_id(course_identifier))
            return cls._course2_default_session_id

    @classmethod
    def update_default_flow_session_id(cls, course_identifier):
        new_session_id = cls.default_flow_params["flow_session_id"]
        if course_identifier == cls.course1.identifier:
            cls._course1_default_session_id = new_session_id
        elif course_identifier == cls.course2.identifier:
            cls._course2_default_session_id = new_session_id


class SingleCourseQuizPageTestMixin(SingleCoursePageTestMixin):

    skip_code_question = True

    @classmethod
    def ensure_grading_ui_get(cls, page_id):
        with cls.temporarily_switch_to_user(cls.instructor_participation.user):
            url = cls.get_page_grading_url_by_page_id(page_id)
            resp = cls.c.get(url)
            assert resp.status_code == 200

    @classmethod
    def ensure_analytic_page_get(cls, group_id, page_id):
        with cls.temporarily_switch_to_user(cls.instructor_participation.user):
            resp = cls.get_flow_page_analytics(
                flow_id=cls.flow_id, group_id=group_id,
                page_id=page_id)
            assert resp.status_code == 200

    @classmethod
    def ensure_download_submission(
            cls, group_id, page_id, dl_file_extension=None,
            file_with_ext_count=None):
        with cls.temporarily_switch_to_user(cls.instructor_participation.user):
            group_page_id = "%s/%s" % (group_id, page_id)
            resp = cls.post_download_all_submissions_by_group_page_id(
                group_page_id=group_page_id, flow_id=cls.flow_id)
            assert resp.status_code == 200
            prefix, zip_file = resp["Content-Disposition"].split('=')
            assert prefix == "attachment; filename"
            assert resp.get('Content-Type') == "application/zip"
            if dl_file_extension:
                buf = six.BytesIO(resp.content)
                import zipfile
                with zipfile.ZipFile(buf, 'r') as zf:
                    assert zf.testzip() is None
                    # todo: make more assertions in terms of file content

                    for f in zf.filelist:
                        assert f.file_size > 0

                    if file_with_ext_count is None:
                        assert len([f for f in zf.filelist if
                                    f.filename.endswith(dl_file_extension)]) > 0, \
                            ("The zipped file unexpectedly didn't contain "
                             "file with extension '%s', the actual file list "
                             "is %s" % (
                                 dl_file_extension,
                                 repr([f.filename for f in zf.filelist])))
                    else:
                        assert (
                                len([f for f in zf.filelist if
                                     f.filename.endswith(dl_file_extension)])
                                == file_with_ext_count), \
                            ("The zipped file unexpectedly didn't contain "
                             "%d files with extension '%s', the actual file list "
                             "is %s" % (
                                 file_with_ext_count,
                                 dl_file_extension,
                                 repr([f.filename for f in zf.filelist])))

    @classmethod
    def submit_page_answer_by_ordinal_and_test(
            cls, page_ordinal, use_correct_answer=True, answer_data=None,
            skip_code_question=True,
            expected_grades=None, expected_post_answer_status_code=200,
            do_grading=False, do_human_grade=False, grade_data=None,
            grade_data_extra_kwargs=None,
            dl_file_extension=None,
            ensure_grading_ui_get_before_grading=False,
            ensure_grading_ui_get_after_grading=False,
            ensure_analytic_page_get_before_submission=False,
            ensure_analytic_page_get_after_submission=False,
            ensure_analytic_page_get_before_grading=False,
            ensure_analytic_page_get_after_grading=False,
            ensure_download_before_submission=False,
            ensure_download_after_submission=False,
            ensure_download_before_grading=False,
            ensure_download_after_grading=False,
            dl_file_with_ext_count=None):
        page_id = cls.get_page_id_via_page_oridnal(page_ordinal)

        return cls.submit_page_answer_by_page_id_and_test(
            page_id, use_correct_answer,
            answer_data, skip_code_question, expected_grades,
            expected_post_answer_status_code,
            do_grading, do_human_grade,
            grade_data, grade_data_extra_kwargs, dl_file_extension,
            ensure_grading_ui_get_before_grading,
            ensure_grading_ui_get_after_grading,
            ensure_analytic_page_get_before_submission,
            ensure_analytic_page_get_after_submission,
            ensure_analytic_page_get_before_grading,
            ensure_analytic_page_get_after_grading,
            ensure_download_before_submission,
            ensure_download_after_submission,
            ensure_download_before_grading,
            ensure_download_after_grading,
            dl_file_with_ext_count)

    @classmethod
    def submit_page_answer_by_page_id_and_test(
            cls, page_id, use_correct_answer=True, answer_data=None,
            skip_code_question=True,
            expected_grades=None, expected_post_answer_status_code=200,
            do_grading=False, do_human_grade=False, grade_data=None,
            grade_data_extra_kwargs=None,
            dl_file_extension=None,
            ensure_grading_ui_get_before_grading=False,
            ensure_grading_ui_get_after_grading=False,
            ensure_analytic_page_get_before_submission=False,
            ensure_analytic_page_get_after_submission=False,
            ensure_analytic_page_get_before_grading=False,
            ensure_analytic_page_get_after_grading=False,
            ensure_download_before_submission=False,
            ensure_download_after_submission=False,
            ensure_download_before_grading=False,
            ensure_download_after_grading=False,
            dl_file_with_ext_count=None):

        if answer_data is not None:
            assert isinstance(answer_data, dict)
            use_correct_answer = False

        submit_answer_response = None
        post_grade_response = None

        for page_tuple in TEST_PAGE_TUPLE:
            if skip_code_question and page_tuple.need_runpy:
                continue
            if page_id == page_tuple.page_id:
                group_id = page_tuple.group_id
                if ensure_grading_ui_get_before_grading:
                    cls.ensure_grading_ui_get(page_id)

                if ensure_analytic_page_get_before_submission:
                    cls.ensure_analytic_page_get(group_id, page_id)

                if ensure_download_before_submission:
                    cls.ensure_download_submission(group_id, page_id)

                if page_tuple.correct_answer is not None:

                    if answer_data is None:
                        answer_data = page_tuple.correct_answer

                    if page_id in ["anyup", "proof"]:
                        file_path = answer_data["uploaded_file"]
                        if not file_path:
                            # submitting an empty answer
                            submit_answer_response = (
                                cls.post_answer_by_page_id(page_id, answer_data))
                        else:
                            if isinstance(file_path, list):
                                file_path, = file_path

                            file_path = file_path.strip()
                            with open(file_path, 'rb') as fp:
                                answer_data = {"uploaded_file": fp}
                                submit_answer_response = (
                                    cls.post_answer_by_page_id(
                                        page_id, answer_data))
                    else:
                        submit_answer_response = (
                            cls.post_answer_by_page_id(page_id, answer_data))

                    # Fixed #514
                    # https://github.com/inducer/relate/issues/514
                    submit_answer_response.context["form"].as_p()

                    assert (submit_answer_response.status_code
                            == expected_post_answer_status_code), (
                            "%s != %s" % (submit_answer_response.status_code,
                                          expected_post_answer_status_code))

                    if ensure_analytic_page_get_after_submission:
                        cls.ensure_analytic_page_get(group_id, page_id)

                    if ensure_download_after_submission:
                        cls.ensure_download_submission(group_id, page_id)

                if not do_grading:
                    break

                assert cls.end_flow().status_code == 200

                if ensure_analytic_page_get_before_grading:
                    cls.ensure_analytic_page_get(group_id, page_id)

                if ensure_download_before_grading:
                    cls.ensure_download_submission(group_id, page_id)

                if page_tuple.correct_answer is not None:
                    if use_correct_answer:
                        expected_grades = page_tuple.full_points

                    if page_tuple.need_human_grade:
                        if not do_human_grade:
                            cls.assertSessionScoreEqual(None)
                            break
                        if grade_data is not None:
                            assert isinstance(grade_data, dict)
                        else:
                            grade_data = page_tuple.grade_data.copy()

                        if grade_data_extra_kwargs:
                            assert isinstance(grade_data_extra_kwargs, dict)
                            grade_data.update(grade_data_extra_kwargs)

                        post_grade_response = cls.post_grade_by_page_id(
                            page_id, grade_data)
                    cls.assertSessionScoreEqual(expected_grades)

                    if not dl_file_extension:
                        dl_file_extension = page_tuple.dl_file_extension

                    if ensure_download_after_grading:
                        cls.ensure_download_submission(
                            group_id, page_id,
                            dl_file_extension=dl_file_extension,
                            file_with_ext_count=dl_file_with_ext_count)

                if ensure_analytic_page_get_after_grading:
                    cls.ensure_analytic_page_get(group_id, page_id)

                if ensure_grading_ui_get_after_grading:
                    cls.ensure_grading_ui_get(page_id)

        return submit_answer_response, post_grade_response

    def default_submit_page_answer_by_page_id_and_test(self, page_id,
                                                       answer_data=None,
                                                       expected_grade=None,
                                                       do_grading=True,
                                                       grade_data=None,
                                                       grade_data_extra_kwargs=None,
                                                       ):
        return self.submit_page_answer_by_page_id_and_test(
            page_id, answer_data=answer_data,
            skip_code_question=self.skip_code_question,
            expected_grades=expected_grade, expected_post_answer_status_code=200,
            do_grading=do_grading, do_human_grade=True, grade_data=grade_data,
            grade_data_extra_kwargs=grade_data_extra_kwargs,
            ensure_grading_ui_get_before_grading=True,
            ensure_grading_ui_get_after_grading=True,
            ensure_analytic_page_get_before_submission=True,
            ensure_analytic_page_get_after_submission=True,
            ensure_analytic_page_get_before_grading=True,
            ensure_analytic_page_get_after_grading=True,
            ensure_download_before_submission=True,
            ensure_download_after_submission=True,
            ensure_download_before_grading=True,
            ensure_download_after_grading=True)

    @classmethod
    def submit_page_human_grading_by_page_id_and_test(
            cls, page_id,
            expected_post_grading_status_code=200,
            grade_data=None,
            expected_grades=None,
            do_session_score_equal_assersion=True,
            grade_data_extra_kwargs=None,
            force_login_instructor=True,
            ensure_grading_ui_get_before_grading=False,
            ensure_grading_ui_get_after_grading=False,
            ensure_analytic_page_get_before_grading=False,
            ensure_analytic_page_get_after_grading=False,
            ensure_download_before_grading=False,
            ensure_download_after_grading=False):

        # this helper is expected to be used when the session is finished

        post_grade_response = None

        for page_tuple in TEST_PAGE_TUPLE:
            if page_id == page_tuple.page_id:
                group_id = page_tuple.group_id
                if ensure_grading_ui_get_before_grading:
                    cls.ensure_grading_ui_get(page_id)

                if ensure_analytic_page_get_before_grading:
                    cls.ensure_analytic_page_get(group_id, page_id)

                if ensure_download_before_grading:
                    cls.ensure_download_submission(group_id, page_id)

                if not page_tuple.need_human_grade:
                    break

                assign_full_grades = True

                if grade_data is not None:
                    assert isinstance(grade_data, dict)
                    assign_full_grades = False
                else:
                    grade_data = page_tuple.grade_data.copy()

                if assign_full_grades:
                    expected_grades = page_tuple.full_points

                if grade_data_extra_kwargs:
                    assert isinstance(grade_data_extra_kwargs, dict)
                    grade_data.update(grade_data_extra_kwargs)

                post_grade_response = cls.post_grade_by_page_id(
                    page_id, grade_data,
                    force_login_instructor=force_login_instructor)

                assert (post_grade_response.status_code
                        == expected_post_grading_status_code)

                if post_grade_response.status_code == 200:
                    if do_session_score_equal_assersion:
                        cls.assertSessionScoreEqual(expected_grades)

                if ensure_download_after_grading:
                    cls.ensure_download_submission(group_id, page_id)

                if ensure_analytic_page_get_after_grading:
                    cls.ensure_analytic_page_get(group_id, page_id)

                if ensure_grading_ui_get_after_grading:
                    cls.ensure_grading_ui_get(page_id)

        return post_grade_response


class FallBackStorageMessageTestMixin(object):
    """Deprecated in favor of MockAddMessageMixing"""
    # In case other message storage are used, the following is the default
    # storage used by django and RELATE. Tests which concerns the message
    # should not include this mixin.
    storage = 'django.contrib.messages.storage.fallback.FallbackStorage'

    def setUp(self):  # noqa
        super(FallBackStorageMessageTestMixin, self).setUp()
        self.msg_settings_override = override_settings(MESSAGE_STORAGE=self.storage)
        self.msg_settings_override.enable()
        self.addCleanup(self.msg_settings_override.disable)

    def get_listed_storage_from_response(self, response):
        return list(self.get_response_context_value_by_name(response, 'messages'))

    def clear_message_response_storage(self, response):
        # this should only be used for debug, because we are using private method
        # which might change
        try:
            storage = self.get_response_context_value_by_name(response, 'messages')
        except AssertionError:
            # message doesn't exist in response context
            return
        if hasattr(storage, '_loaded_data'):
            storage._loaded_data = []
        elif hasattr(storage, '_loaded_message'):
            storage._loaded_messages = []

        if hasattr(storage, '_queued_messages'):
            storage._queued_messages = []

        self.assertEqual(len(storage), 0)

    def assertResponseMessagesCount(self, response, expected_count):  # noqa
        storage = self.get_listed_storage_from_response(response)
        self.assertEqual(len(storage), expected_count)

    def assertResponseMessagesEqual(self, response, expected_messages):  # noqa
        storage = self.get_listed_storage_from_response(response)
        if not isinstance(expected_messages, list):
            expected_messages = [expected_messages]
        self.assertEqual(len([m for m in storage]), len(expected_messages))
        self.assertEqual([m.message for m in storage], expected_messages)

    def assertResponseMessagesEqualRegex(self, response, expected_message_regexs):  # noqa
        storage = self.get_listed_storage_from_response(response)
        if not isinstance(expected_message_regexs, list):
            expected_message_regexs = [expected_message_regexs]
        self.assertEqual(len([m for m in storage]), len(expected_message_regexs))
        messages = [m.message for m in storage]
        for idx, m in enumerate(messages):
            six.assertRegex(self, m, expected_message_regexs[idx])

    def assertResponseMessagesContains(self, response, expected_messages,  # noqa
                                       loose=False):
        storage = self.get_listed_storage_from_response(response)
        if isinstance(expected_messages, str):
            expected_messages = [expected_messages]
        messages = [m.message for m in storage]
        if loose:
            from django.utils.encoding import force_text
            messages = " ".join([force_text(m) for m in messages])
        for em in expected_messages:
            self.assertIn(em, messages)

    def assertResponseMessageLevelsEqual(self, response, expected_levels):  # noqa
        storage = self.get_listed_storage_from_response(response)
        self.assertEqual([m.level for m in storage], expected_levels)

    def debug_print_response_messages(self, response):
        """
        For debugging :class:`django.contrib.messages` objects in post response
        :param response: response
        """
        try:
            storage = self.get_listed_storage_from_response(response)
            print("\n-----------message start (%i total)-------------"
                  % len(storage))
            for m in storage:
                print(m.message)
            print("-----------message end-------------\n")
        except KeyError:
            print("\n-------no message----------")


class MockAddMessageMixing(object):
    """
    The mixing for testing django.contrib.messages.add_message
    """

    def setUp(self):
        super(MockAddMessageMixing, self).setUp()
        self._fake_add_message_path = "django.contrib.messages.add_message"
        fake_add_messag = mock.patch(self._fake_add_message_path)

        self._mock_add_message = fake_add_messag.start()
        self.addCleanup(fake_add_messag.stop)

    def _get_added_messages(self, join=True):
        try:
            msgs = [
                "'%s'" % str(arg[2])
                for arg, _ in self._mock_add_message.call_args_list]
        except IndexError:
            self.fail("%s is unexpectedly not called." % self._fake_add_message_path)
        else:
            if join:
                return "; ".join(msgs)
            return msgs

    def assertAddMessageCallCount(self, expected_call_count, reset=False):  # noqa
        fail_msg = (
            "%s is unexpectedly called %d times, instead of %d times." %
            (self._fake_add_message_path, self._mock_add_message.call_count,
             expected_call_count))
        if self._mock_add_message.call_count > 0:
            fail_msg += ("The called messages are: %s"
                         % repr(self._get_added_messages(join=False)))
        self.assertEqual(
            self._mock_add_message.call_count, expected_call_count, msg=fail_msg)
        if reset:
            self._mock_add_message.reset_mock()

    def assertAddMessageCalledWith(self, expected_messages, reset=True):  # noqa
        joined_msgs = self._get_added_messages()

        if not isinstance(expected_messages, list):
            expected_messages = [expected_messages]

        not_called = []
        for msg in expected_messages:
            if msg not in joined_msgs:
                not_called.append(msg)

        if not_called:
            fail_msg = "%s unexpectedly not added in messages. " % repr(not_called)
            if joined_msgs:
                fail_msg += "the actual message are \"%s\"" % joined_msgs
            self.fail(fail_msg)
        if reset:
            self._mock_add_message.reset_mock()

    def assertAddMessageNotCalledWith(self, expected_messages, reset=False):  # noqa
        joined_msgs = self._get_added_messages()

        if not isinstance(expected_messages, list):
            expected_messages = [expected_messages]

        called = []
        for msg in expected_messages:
            if msg in joined_msgs:
                called.append(msg)

        if called:
            fail_msg = "%s unexpectedly added in messages. " % repr(called)
            fail_msg += "the actual message are \"%s\"" % joined_msgs
            self.fail(fail_msg)
        if reset:
            self._mock_add_message.reset_mock()

    def reset_add_message_mock(self):
        self._mock_add_message.reset_mock()


class SubprocessRunpyContainerMixin(object):
    """
    This mixin is used to fake a runpy container, only needed when
    the TestCase include test(s) for code questions
    """
    @classmethod
    def setUpClass(cls):  # noqa
        if six.PY2:
            from unittest import SkipTest
            raise SkipTest("In process fake container is configured for "
                           "PY3 only, since currently runpy docker only "
                           "provide PY3 envrionment")

        super(SubprocessRunpyContainerMixin, cls).setUpClass()

        python_executable = os.getenv("PY_EXE")

        if not python_executable:
            python_executable = sys.executable

        import subprocess
        args = [python_executable,
                os.path.abspath(
                    os.path.join(
                        os.path.dirname(__file__), os.pardir,
                        "docker-image-run-py", "runpy")),
                ]
        cls.faked_container_process = subprocess.Popen(
            args,
            stdout=subprocess.DEVNULL,

            # because runpy prints to stderr
            stderr=subprocess.DEVNULL
        )

    def setUp(self):
        super(SubprocessRunpyContainerMixin, self).setUp()
        self.faked_container_patch = mock.patch(
            "course.page.code.SPAWN_CONTAINERS_FOR_RUNPY", False)
        self.faked_container_patch.start()
        self.addCleanup(self.faked_container_patch.stop)

    @classmethod
    def tearDownClass(cls):  # noqa
        super(SubprocessRunpyContainerMixin, cls).tearDownClass()

        from course.page.code import SPAWN_CONTAINERS_FOR_RUNPY
        # Make sure SPAWN_CONTAINERS_FOR_RUNPY is reset to True
        assert SPAWN_CONTAINERS_FOR_RUNPY
        if sys.platform.startswith("win"):
            # Without these lines, tests on Appveyor hanged when all tests
            # finished.
            # However, On nix platforms, these lines resulted in test
            # failure when there were more than one TestCases which were using
            # this mixin. So we don't kill the subprocess, and it won't bring
            # bad side effects to remainder tests.
            cls.faked_container_process.kill()


def improperly_configured_cache_patch():
    # can be used as context manager or decorator
    if six.PY3:
        built_in_import_path = "builtins.__import__"
        import builtins  # noqa
    else:
        built_in_import_path = "__builtin__.__import__"
        import __builtin__ as builtins  # noqa
    built_in_import = builtins.__import__

    def my_disable_cache_import(name, globals=None, locals=None, fromlist=(),
                                level=0):
        if name == "django.core.cache":
            raise ImproperlyConfigured()
        return built_in_import(name, globals, locals, fromlist, level)

    return mock.patch(built_in_import_path, side_effect=my_disable_cache_import)


# {{{ admin

ADMIN_TWO_COURSE_SETUP_LIST = deepcopy(TWO_COURSE_SETUP_LIST)
# switch roles
ADMIN_TWO_COURSE_SETUP_LIST[1]["participations"][0]["role_identifier"] = "ta"
ADMIN_TWO_COURSE_SETUP_LIST[1]["participations"][1]["role_identifier"] = "instructor"  # noqa


class AdminTestMixin(TwoCourseTestMixin):
    courses_setup_list = ADMIN_TWO_COURSE_SETUP_LIST
    none_participation_user_create_kwarg_list = (
        NONE_PARTICIPATION_USER_CREATE_KWARG_LIST)

    @classmethod
    def setUpTestData(cls):  # noqa
        super(AdminTestMixin, cls).setUpTestData()  # noqa

        # create 2 participation (with new user) for course1
        from tests.factories import ParticipationFactory

        cls.course1_student_participation2 = (
            ParticipationFactory.create(course=cls.course1))
        cls.course1_student_participation3 = (
            ParticipationFactory.create(course=cls.course1))
        cls.instructor1 = cls.course1_instructor_participation.user
        cls.instructor2 = cls.course2_instructor_participation.user
        assert cls.instructor1 != cls.instructor2

        # grant all admin permissions to instructors
        from django.contrib.auth.models import Permission

        for user in [cls.instructor1, cls.instructor2]:
            user.is_staff = True
            user.save()
            for perm in Permission.objects.all():
                user.user_permissions.add(perm)

    @classmethod
    def get_admin_change_list_view_url(cls, app_name, model_name):
        return reverse("admin:%s_%s_changelist" % (app_name, model_name))

    @classmethod
    def get_admin_change_view_url(cls, app_name, model_name, args=None):
        if args is None:
            args = []
        return reverse("admin:%s_%s_change" % (app_name, model_name), args=args)

    @classmethod
    def get_admin_add_view_url(cls, app_name, model_name, args=None):
        if args is None:
            args = []
        return reverse("admin:%s_%s_add" % (app_name, model_name), args=args)

    def get_admin_form_fields(self, response):
        """
        Return a list of AdminFields for the AdminForm in the response.
        """
        admin_form = response.context['adminform']
        fieldsets = list(admin_form)

        field_lines = []
        for fieldset in fieldsets:
            field_lines += list(fieldset)

        fields = []
        for field_line in field_lines:
            fields += list(field_line)

        return fields

    def get_admin_form_fields_names(self, response):
        return [f.field.name for f in self.get_admin_form_fields(response)]

    def get_changelist(self, request, model, modeladmin):
        from django.contrib.admin.views.main import ChangeList
        return ChangeList(
            request, model, modeladmin.list_display,
            modeladmin.list_display_links, modeladmin.get_list_filter(request),
            modeladmin.date_hierarchy, modeladmin.search_fields,
            modeladmin.list_select_related, modeladmin.list_per_page,
            modeladmin.list_max_show_all, modeladmin.list_editable, modeladmin,
        )

    def get_filterspec_list(self, request, changelist=None, model=None,
                            modeladmin=None):
        if changelist is None:
            assert request and model and modeladmin
            changelist = self.get_changelist(request, model, modeladmin)

        filterspecs = changelist.get_filters(request)[0]
        filterspec_list = []
        for filterspec in filterspecs:
            choices = tuple(c['display'] for c in filterspec.choices(changelist))
            filterspec_list.append(choices)

        return filterspec_list

# }}}


class HackRepoMixin(object):

    # This is need to for correctly getting other blobs
    fallback_commit_sha = b"4124e0c23e369d6709a670398167cb9c2fe52d35"

    # This need to be configured when the module tested imported get_repo_blob
    # at module level
    get_repo_blob_patching_path = "course.content.get_repo_blob"

    @classmethod
    def setUpTestData(cls):  # noqa
        super(HackRepoMixin, cls).setUpTestData()

        class Blob(object):
            def __init__(self, yaml_file_name):
                with open(os.path.join(FAKED_YAML_PATH, yaml_file_name), "rb") as f:
                    data = f.read()
                self.data = data

        def get_repo_side_effect(repo, full_name, commit_sha, allow_tree=True):
            commit_sha_path_maps = COMMIT_SHA_MAP.get(full_name)
            if commit_sha_path_maps:
                assert isinstance(commit_sha_path_maps, list)
                for cs_map in commit_sha_path_maps:
                    if commit_sha.decode() in cs_map:
                        path = cs_map[commit_sha.decode()]["path"]
                        return Blob(path)

            return get_repo_blob(repo, full_name, cls.fallback_commit_sha,
                                 allow_tree=allow_tree)

        cls.batch_fake_get_repo_blob = mock.patch(cls.get_repo_blob_patching_path)
        cls.mock_get_repo_blob = cls.batch_fake_get_repo_blob.start()
        cls.mock_get_repo_blob.side_effect = get_repo_side_effect

    @classmethod
    def tearDownClass(cls):  # noqa
        # This must be done to avoid inconsistency
        super(HackRepoMixin, cls).tearDownClass()
        cls.batch_fake_get_repo_blob.stop()

    def get_current_page_ids(self):
        current_sha = self.course.active_git_commit_sha
        for commit_sha_path_maps in COMMIT_SHA_MAP.values():
            for cs_map in commit_sha_path_maps:
                if current_sha in cs_map:
                    return cs_map[current_sha]["page_ids"]

        raise ValueError("Page_ids for that commit_sha doesn't exist")

    def assertGradeInfoEqual(self, resp, expected_grade_info_dict=None):  # noqa
        grade_info = resp.context["grade_info"]

        assert isinstance(grade_info, GradeInfo)
        if not expected_grade_info_dict:
            import json
            error_msg = ("\n%s" % json.dumps(OrderedDict(
                sorted(
                    [(k, v) for (k, v) in six.iteritems(grade_info.__dict__)])),
                indent=4))
            error_msg = error_msg.replace("null", "None")
            self.fail(error_msg)

        assert isinstance(expected_grade_info_dict, dict)

        grade_info_dict = grade_info.__dict__
        not_match_infos = []
        for k in grade_info_dict.keys():
            if grade_info_dict[k] != expected_grade_info_dict[k]:
                not_match_infos.append(
                    "'%s' is expected to be %s, while got %s"
                    % (k, str(expected_grade_info_dict[k]),
                       str(grade_info_dict[k])))

        if not_match_infos:
            self.fail("\n".join(not_match_infos))

# vim: fdm=marker<|MERGE_RESOLUTION|>--- conflicted
+++ resolved
@@ -1718,8 +1718,6 @@
 
     # }}}
 
-<<<<<<< HEAD
-=======
     def get_form_submit_inputs(self, form):
         from crispy_forms.layout import Submit
         inputs = [
@@ -1730,7 +1728,6 @@
         values = list(dict(inputs).values())
         return names, values
 
->>>>>>> d0c89e41
 
 class SingleCourseTestMixin(CoursesTestMixinBase):
     courses_setup_list = SINGLE_COURSE_SETUP_LIST
