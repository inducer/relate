--- conflicted
+++ resolved
@@ -23,10 +23,7 @@
 """
 
 import six
-<<<<<<< HEAD
-=======
 import tempfile
->>>>>>> 1d01fd12
 import os
 import shutil
 import hashlib
