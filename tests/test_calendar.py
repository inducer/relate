from __future__ import division

__copyright__ = "Copyright (C) 2018 Dong Zhuang"

__license__ = """
Permission is hereby granted, free of charge, to any person obtaining a copy
of this software and associated documentation files (the "Software"), to deal
in the Software without restriction, including without limitation the rights
to use, copy, modify, merge, publish, distribute, sublicense, and/or sell
copies of the Software, and to permit persons to whom the Software is
furnished to do so, subject to the following conditions:

The above copyright notice and this permission notice shall be included in
all copies or substantial portions of the Software.

THE SOFTWARE IS PROVIDED "AS IS", WITHOUT WARRANTY OF ANY KIND, EXPRESS OR
IMPLIED, INCLUDING BUT NOT LIMITED TO THE WARRANTIES OF MERCHANTABILITY,
FITNESS FOR A PARTICULAR PURPOSE AND NONINFRINGEMENT. IN NO EVENT SHALL THE
AUTHORS OR COPYRIGHT HOLDERS BE LIABLE FOR ANY CLAIM, DAMAGES OR OTHER
LIABILITY, WHETHER IN AN ACTION OF CONTRACT, TORT OR OTHERWISE, ARISING FROM,
OUT OF OR IN CONNECTION WITH THE SOFTWARE OR THE USE OR OTHER DEALINGS IN
THE SOFTWARE.
"""

import pytz
import json
import datetime

from django.test import TestCase
from django.utils.timezone import now, timedelta
from django.core.exceptions import ValidationError

from relate.utils import as_local_time

from course.models import Event
from course import calendar

from tests.base_test_mixins import (
    SingleCourseTestMixin, MockAddMessageMixing, HackRepoMixin)
from tests.utils import mock
from tests import factories
from tests.constants import DATE_TIME_PICKER_TIME_FORMAT


class CreateRecurringEventsTest(SingleCourseTestMixin,
                                MockAddMessageMixing, TestCase):
    """test course.calendar.create_recurring_events"""
    default_event_kind = "lecture"

    def get_create_recurring_events_url(self, course_identifier=None):
        course_identifier = course_identifier or self.get_default_course_identifier()
        return self.get_course_view_url(
            "relate-create_recurring_events", course_identifier)

    def get_create_recurring_events_view(self, course_identifier=None,
                                         force_login_instructor=True):
        course_identifier = course_identifier or self.get_default_course_identifier()
        if not force_login_instructor:
            user = self.get_logged_in_user()
        else:
            user = self.instructor_participation.user

        with self.temporarily_switch_to_user(user):
            return self.c.get(
                self.get_create_recurring_events_url(course_identifier))

    def post_create_recurring_events_view(self, data, course_identifier=None,
                                          force_login_instructor=True):
        course_identifier = course_identifier or self.get_default_course_identifier()
        if not force_login_instructor:
            user = self.get_logged_in_user()
        else:
            user = self.instructor_participation.user

        with self.temporarily_switch_to_user(user):
            return self.c.post(
                self.get_create_recurring_events_url(course_identifier), data)

    def get_post_create_recur_evt_data(
            self, op="submit", starting_ordinal=None, **kwargs):
        data = {
            "kind": self.default_event_kind,
            "time": now().replace(tzinfo=None).strftime(
                DATE_TIME_PICKER_TIME_FORMAT),
            "interval": "weekly",
            "count": 5,
            op: ''
        }

        if starting_ordinal:
            data["starting_ordinal"] = starting_ordinal

        data.update(kwargs)
        return data

    def test_not_authenticated(self):
        with self.temporarily_switch_to_user(None):
            resp = self.get_create_recurring_events_view(
                force_login_instructor=False)
            self.assertEqual(resp.status_code, 302)

            resp = self.post_create_recurring_events_view(
                data={}, force_login_instructor=False)
            self.assertEqual(resp.status_code, 302)

    def test_no_pperm(self):
        with self.temporarily_switch_to_user(self.student_participation.user):
            resp = self.get_create_recurring_events_view(
                force_login_instructor=False)
            self.assertEqual(resp.status_code, 403)

            resp = self.post_create_recurring_events_view(
                data={}, force_login_instructor=False)
            self.assertEqual(resp.status_code, 403)

    def test_get_success(self):
        resp = self.get_create_recurring_events_view()
        self.assertEqual(resp.status_code, 200)
        self.assertEqual(Event.objects.count(), 0)

    def test_post_form_not_valid(self):
        with mock.patch(
                "course.calendar.RecurringEventForm.is_valid"
        ) as mock_form_valid:
            mock_form_valid.return_value = False
            resp = self.post_create_recurring_events_view(
                data=self.get_post_create_recur_evt_data())
            self.assertEqual(resp.status_code, 200)

    def test_post_success_starting_ordinal_specified(self):
        resp = self.post_create_recurring_events_view(
            data=self.get_post_create_recur_evt_data(starting_ordinal=4))
        self.assertEqual(resp.status_code, 200)
        self.assertEqual(Event.objects.count(), 5)
        self.assertListEqual(
            list(Event.objects.values_list("ordinal", flat=True)),
            [4, 5, 6, 7, 8])

        t = None
        for evt in Event.objects.all():
            if t is None:
                t = evt.time
                continue
            else:
<<<<<<< HEAD
                self.assertTrue(evt.time - t <= datetime.timedelta(weeks=1, hours=1))
                self.assertTrue(evt.time - t >= datetime.timedelta(weeks=1))
=======
                self.assertTrue(
                        evt.time - t
                        >= (
                            datetime.timedelta(weeks=1)
                            - datetime.timedelta(hours=1)))
                self.assertTrue(
                        evt.time - t
                        <= (
                            datetime.timedelta(weeks=1)
                            + datetime.timedelta(hours=1)))
>>>>>>> 75285206
                t = evt.time

    def test_post_success_starting_ordinal_not_specified(self):
        resp = self.post_create_recurring_events_view(
            data=self.get_post_create_recur_evt_data())
        self.assertEqual(resp.status_code, 200)
        self.assertEqual(Event.objects.count(), 5)
        self.assertListEqual(
            list(Event.objects.values_list("ordinal", flat=True)),
            [1, 2, 3, 4, 5])

    def test_post_success_starting_ordinal_not_specified_skip_exist(self):
        factories.EventFactory(
            course=self.course, kind=self.default_event_kind, ordinal=4)
        resp = self.post_create_recurring_events_view(
            data=self.get_post_create_recur_evt_data())
        self.assertEqual(resp.status_code, 200)
        self.assertEqual(Event.objects.count(), 6)
        self.assertListEqual(
            list(Event.objects.values_list("ordinal", flat=True)),
            [4, 11, 12, 13, 14, 15])

    def test_post_event_already_exists_starting_ordinal_specified(self):
        factories.EventFactory(
            course=self.course, kind=self.default_event_kind, ordinal=7)
        resp = self.post_create_recurring_events_view(
            data=self.get_post_create_recur_evt_data(starting_ordinal=4))
        self.assertEqual(resp.status_code, 200)

        # not created
        self.assertEqual(Event.objects.count(), 1)

        self.assertAddMessageCallCount(1)
        self.assertAddMessageCalledWith(
            "EventAlreadyExists: 'lecture 7' already exists. "
            "No events created.")

    def test_post_event_already_exists_starting_ordinal_not_specified(self):
        factories.EventFactory(
            course=self.course, kind=self.default_event_kind, ordinal=4)
        resp = self.post_create_recurring_events_view(
            data=self.get_post_create_recur_evt_data())
        self.assertEqual(resp.status_code, 200)

        # created and ordinal is not None
        self.assertEqual(
            Event.objects.filter(
                kind=self.default_event_kind, ordinal__isnull=False).count(), 6)

        self.assertAddMessageCallCount(1)
        self.assertAddMessageCalledWith("Events created.")

    def test_event_save_unknown_error(self):
        error_msg = "my unknown error"
        with mock.patch("course.models.Event.save") as mock_event_save:
            mock_event_save.side_effect = RuntimeError(error_msg)
            resp = self.post_create_recurring_events_view(
                data=self.get_post_create_recur_evt_data(starting_ordinal=4))
            self.assertEqual(resp.status_code, 200)

        # not created
        self.assertEqual(Event.objects.count(), 0)
        self.assertAddMessageCallCount(1)
        self.assertAddMessageCalledWith(
            "RuntimeError: %s. No events created." % error_msg)

    def test_event_save_other_validation_error(self):
        error_msg = "my unknown validation error for end_time"
        with mock.patch("course.models.Event.save") as mock_event_save:
            # mock error raised by event.end_time
            mock_event_save.side_effect = (
                ValidationError({"end_time": error_msg}))
            resp = self.post_create_recurring_events_view(
                data=self.get_post_create_recur_evt_data(starting_ordinal=4))
            self.assertEqual(resp.status_code, 200)

        # form error was raised instead of add_message
        self.assertFormErrorLoose(resp, error_msg)
        self.assertAddMessageCallCount(0)

        # not created
        self.assertEqual(Event.objects.count(), 0)

    def test_duration_in_minutes(self):
        resp = self.post_create_recurring_events_view(
            data=self.get_post_create_recur_evt_data(
                starting_ordinal=4, duration_in_minutes=20))
        self.assertEqual(resp.status_code, 200)
        self.assertEqual(Event.objects.count(), 5)
        self.assertListEqual(
            list(Event.objects.values_list("ordinal", flat=True)),
            [4, 5, 6, 7, 8])

        t = None
        for evt in Event.objects.all():
            self.assertEqual(evt.end_time - evt.time, timedelta(minutes=20))
            if t is None:
                t = evt.time
                continue
            else:
                # One hour slack to avoid failure due to daylight savings.
                self.assertTrue(evt.time - t >= (
                    datetime.timedelta(weeks=1) - datetime.timedelta(hours=1)))
                self.assertTrue(evt.time - t <= (
                    datetime.timedelta(weeks=1) + datetime.timedelta(hours=1)))
                t = evt.time

    def test_interval_biweekly(self):
        resp = self.post_create_recurring_events_view(
            data=self.get_post_create_recur_evt_data(
                starting_ordinal=4, interval="biweekly"))
        self.assertEqual(resp.status_code, 200)
        self.assertEqual(Event.objects.count(), 5)
        self.assertListEqual(
            list(Event.objects.values_list("ordinal", flat=True)),
            [4, 5, 6, 7, 8])

        t = None
        for evt in Event.objects.all():
            if t is None:
                t = evt.time
                continue
            else:
                # One hour slack to avoid failure due to daylight savings.
                self.assertTrue(evt.time - t >= (
                    datetime.timedelta(weeks=2) - datetime.timedelta(hours=1)))
                self.assertTrue(evt.time - t <= (
                    datetime.timedelta(weeks=2) + datetime.timedelta(hours=1)))
                t = evt.time


class RecurringEventFormTest(SingleCourseTestMixin, TestCase):
    """test course.calendar.RecurringEventForm"""
    def test_valid(self):
        form_data = {
            "kind": "some_kind",
            "time": now().replace(tzinfo=None).strftime(
                DATE_TIME_PICKER_TIME_FORMAT),
            "interval": "weekly",
            "count": 2
        }
        form = calendar.RecurringEventForm(
            self.course.identifier,
            data=form_data)
        self.assertTrue(form.is_valid())

    def test_negative_duration_in_minutes(self):
        form_data = {
            "kind": "some_kind",
            "time": now().replace(tzinfo=None).strftime(
                DATE_TIME_PICKER_TIME_FORMAT),
            "duration_in_minutes": -1,
            "interval": "weekly",
            "count": 5
        }
        form = calendar.RecurringEventForm(self.course.identifier, data=form_data)
        self.assertFalse(form.is_valid())
        self.assertIn(
            "Ensure this value is greater than or equal to 0.",
            form.errors["duration_in_minutes"])

    def test_negative_event_count(self):
        form_data = {
            "kind": "some_kind",
            "time": now().replace(tzinfo=None).strftime(
                DATE_TIME_PICKER_TIME_FORMAT),
            "interval": "weekly",
            "count": -1
        }
        form = calendar.RecurringEventForm(self.course.identifier, data=form_data)
        self.assertFalse(form.is_valid())
        self.assertIn(
            "Ensure this value is greater than or equal to 0.",
            form.errors["count"])

    def test_available_kind_choices(self):
        factories.EventFactory(
            course=self.course, kind="some_kind1", ordinal=None)
        factories.EventFactory(
            course=self.course, kind="some_kind2", ordinal=1)
        another_course = factories.CourseFactory(identifier="another-course")
        factories.EventFactory(
            course=another_course, kind="some_kind3", ordinal=1)
        factories.EventFactory(
            course=another_course, kind="some_kind4", ordinal=1)
        form = calendar.RecurringEventForm(self.course.identifier)
        self.assertIn(
            '<option value="some_kind1">some_kind1</option>', form.as_p())
        self.assertIn(
            '<option value="some_kind2">some_kind2</option>', form.as_p())

        self.assertNotIn(
            '<option value="some_kind3">some_kind3</option>', form.as_p())
        self.assertNotIn(
            '<option value="some_kind4">some_kind4</option>', form.as_p())


class RenumberEventsTest(SingleCourseTestMixin,
                         MockAddMessageMixing, TestCase):
    """test course.calendar.create_recurring_events"""
    default_event_kind = "lecture"

    def get_renumber_events_events_url(self, course_identifier=None):
        course_identifier = course_identifier or self.get_default_course_identifier()
        return self.get_course_view_url(
            "relate-renumber_events", course_identifier)

    def get_renumber_events_view(self, course_identifier=None,
                                 force_login_instructor=True):
        course_identifier = course_identifier or self.get_default_course_identifier()
        if not force_login_instructor:
            user = self.get_logged_in_user()
        else:
            user = self.instructor_participation.user

        with self.temporarily_switch_to_user(user):
            return self.c.get(
                self.get_renumber_events_events_url(course_identifier))

    def post_renumber_events_view(self, data, course_identifier=None,
                                  force_login_instructor=True):
        course_identifier = course_identifier or self.get_default_course_identifier()
        if not force_login_instructor:
            user = self.get_logged_in_user()
        else:
            user = self.instructor_participation.user

        with self.temporarily_switch_to_user(user):
            return self.c.post(
                self.get_renumber_events_events_url(course_identifier), data)

    def get_post_renumber_evt_data(
            self, starting_ordinal, kind=None, op="submit", **kwargs):

        data = {
            "kind": kind or self.default_event_kind,
            "starting_ordinal": starting_ordinal,
            "preserve_ordinal_order": False}

        data.update(kwargs)
        return data

    @classmethod
    def setUpTestData(cls):  # noqa
        super(RenumberEventsTest, cls).setUpTestData()
        times = []
        now_time = now()
        for i in range(5):
            times.append(now_time)
            now_time += timedelta(weeks=1)
            factories.EventFactory(
                kind=cls.default_event_kind, ordinal=i * 2 + 1, time=now_time)

        cls.evt1, cls.evt2, cls.evt3, cls.evt4, cls.evt5 = Event.objects.all()

        for i in range(2):
            factories.EventFactory(
                kind="another_kind", ordinal=i * 3 + 1, time=now_time)
            now_time += timedelta(weeks=1)

        cls.evt_another_kind1, cls.evt_another_kind2 = (
            Event.objects.filter(kind="another_kind"))
        cls.evt_another_kind1_ordinal = cls.evt_another_kind1.ordinal
        cls.evt_another_kind2_ordinal = cls.evt_another_kind2.ordinal

    def setUp(self):
        super(RenumberEventsTest, self).setUp()
        self.evt1.refresh_from_db()
        self.evt2.refresh_from_db()
        self.evt3.refresh_from_db()
        self.evt4.refresh_from_db()
        self.evt5.refresh_from_db()

    def test_not_authenticated(self):
        with self.temporarily_switch_to_user(None):
            resp = self.get_renumber_events_view(
                force_login_instructor=False)
            self.assertEqual(resp.status_code, 302)

            resp = self.post_renumber_events_view(data={},
                                                  force_login_instructor=False)
            self.assertEqual(resp.status_code, 302)

    def test_no_pperm(self):
        with self.temporarily_switch_to_user(self.student_participation.user):
            resp = self.get_renumber_events_view(
                force_login_instructor=False)
            self.assertEqual(resp.status_code, 403)

            resp = self.post_renumber_events_view(data={},
                                                  force_login_instructor=False)
            self.assertEqual(resp.status_code, 403)

    def test_get_success(self):
        resp = self.get_renumber_events_view()
        self.assertEqual(resp.status_code, 200)

    def test_post_form_not_valid(self):
        with mock.patch(
                "course.calendar.RenumberEventsForm.is_valid"
        ) as mock_form_valid:
            mock_form_valid.return_value = False

            resp = self.post_renumber_events_view(
                data=self.get_post_renumber_evt_data(starting_ordinal=3))
            self.assertEqual(resp.status_code, 200)

        all_default_evts = Event.objects.filter(kind=self.default_event_kind)
        self.assertEqual(all_default_evts.count(), 5)
        self.assertListEqual(
            list(all_default_evts.values_list("ordinal", flat=True)),
            [1, 3, 5, 7, 9])

        t = None
        for evt in all_default_evts:
            if t is None:
                t = evt.time
                continue
            else:
                self.assertEqual(evt.time - t, datetime.timedelta(weeks=1))
                t = evt.time

        # other events also not affected
        self.evt_another_kind1.refresh_from_db()
        self.evt_another_kind2.refresh_from_db()
        self.assertEqual(
            self.evt_another_kind1.ordinal, self.evt_another_kind1_ordinal)
        self.assertEqual(
            self.evt_another_kind2.ordinal, self.evt_another_kind2_ordinal)

    def test_post_success(self):
        resp = self.post_renumber_events_view(
            data=self.get_post_renumber_evt_data(starting_ordinal=3))
        self.assertEqual(resp.status_code, 200)
        all_pks = list(Event.objects.values_list("pk", flat=True))

        # originally 1, 3, 5, 7, 9, now 3, 4, 5, 6, 7

        all_default_evts = Event.objects.filter(kind=self.default_event_kind)
        self.assertEqual(all_default_evts.count(), 5)
        self.assertListEqual(
            list(all_default_evts.values_list("ordinal", flat=True)),
            [3, 4, 5, 6, 7])

        t = None
        for evt in all_default_evts:
            if t is None:
                t = evt.time
                continue
            else:
                self.assertEqual(evt.time - t, datetime.timedelta(weeks=1))
                t = evt.time

        # other events not affected
        self.evt_another_kind1.refresh_from_db()
        self.evt_another_kind2.refresh_from_db()
        self.assertEqual(
            self.evt_another_kind1.ordinal, self.evt_another_kind1_ordinal)
        self.assertEqual(
            self.evt_another_kind2.ordinal, self.evt_another_kind2_ordinal)

        # no new objects created
        self.assertListEqual(
            list(Event.objects.values_list("pk", flat=True)), all_pks)

        self.assertAddMessageCallCount(1)
        self.assertAddMessageCalledWith("Events renumbered.")

    def test_renumber_non_existing_events(self):
        resp = self.post_renumber_events_view(
            data=self.get_post_renumber_evt_data(
                kind="foo_kind", starting_ordinal=3))
        self.assertEqual(resp.status_code, 200)
        expected_errors = ["Select a valid choice. foo_kind is "
                           "not one of the available choices."]
        self.assertFormError(resp, "form", "kind", expected_errors)

    def test_renumber_preserve_ordinal_order(self):

        # make evt1 the latest, evt5 the earliest
        time1, time5 = self.evt1.time, self.evt5.time
        self.evt1.time, self.evt5.time = time5, time1
        self.evt1.save()
        self.evt5.save()

        all_default_evts = Event.objects.filter(kind=self.default_event_kind)
        self.assertEqual(all_default_evts.count(), 5)
        self.assertListEqual(
            list(
                all_default_evts.order_by("time").values_list("ordinal", flat=True)),
            [9, 3, 5, 7, 1])

        resp = self.post_renumber_events_view(
            data=self.get_post_renumber_evt_data(
                starting_ordinal=3, preserve_ordinal_order=True))
        self.assertEqual(resp.status_code, 200)

        # originally (ordered by time) 9, 3, 5, 7, 1, now 7, 4, 5, 6, 3
        all_default_evts = Event.objects.filter(kind=self.default_event_kind)
        self.assertEqual(all_default_evts.count(), 5)
        self.assertListEqual(
            list(
                all_default_evts.order_by("time").values_list("ordinal", flat=True)),
            [7, 4, 5, 6, 3])

        self.assertAddMessageCallCount(1)
        self.assertAddMessageCalledWith("Events renumbered.")

    def test_no_ordinal_event_not_renumbered(self):

        no_ordinal_event = factories.EventFactory(
            kind=self.default_event_kind, ordinal=None)

        resp = self.post_renumber_events_view(
            data=self.get_post_renumber_evt_data(
                starting_ordinal=3, preserve_ordinal_order=True))
        self.assertEqual(resp.status_code, 200)

        all_evts_with_ordinal = Event.objects.filter(
            kind=self.default_event_kind, ordinal__isnull=False)
        self.assertEqual(all_evts_with_ordinal.count(), 5)
        self.assertListEqual(
            list(all_evts_with_ordinal.values_list("ordinal", flat=True)),
            [3, 4, 5, 6, 7])

        no_ordinal_event.refresh_from_db()
        self.assertEqual(no_ordinal_event.kind, self.default_event_kind)
        self.assertIsNone(no_ordinal_event.ordinal)

        self.assertAddMessageCallCount(1)
        self.assertAddMessageCalledWith("Events renumbered.")


class ViewCalendarTest(SingleCourseTestMixin, HackRepoMixin, TestCase):
    """test course.calendar.view_calendar"""

    default_faked_now = datetime.datetime(2019, 1, 1, tzinfo=pytz.UTC)
    default_event_time = default_faked_now - timedelta(hours=12)
    default_event_kind = "lecture"

    def setUp(self):
        super(ViewCalendarTest, self).setUp()
        fake_get_now_or_fake_time = mock.patch(
            "course.views.get_now_or_fake_time")
        self.mock_get_now_or_fake_time = fake_get_now_or_fake_time.start()
        self.mock_get_now_or_fake_time.return_value = now()
        self.addCleanup(fake_get_now_or_fake_time.stop)

        self.addCleanup(factories.EventFactory.reset_sequence)

    def get_course_calender_view(self, course_identifier=None):
        course_identifier = course_identifier or self.get_default_course_identifier()
        return self.c.get(self.get_course_calender_url(course_identifier))

    def switch_to_fake_commit_sha(self):
        self.course.active_git_commit_sha = "my_fake_commit_sha_for_events"
        self.course.events_file = "events.yml"
        self.course.save()

    def test_no_pperm(self):
        with mock.patch(
                "course.utils.CoursePageContext.has_permission"
        ) as mock_has_pperm:
            mock_has_pperm.return_value = False
            resp = self.get_course_calender_view()
            self.assertEqual(resp.status_code, 403)

    def test_neither_events_nor_event_file(self):
        self.mock_get_now_or_fake_time.return_value = self.default_faked_now
        resp = self.get_course_calender_view()
        self.assertEqual(resp.status_code, 200)
        self.assertResponseContextEqual(resp, "events_json", '[]')
        self.assertResponseContextEqual(resp, "event_info_list", [])
        self.assertResponseContextEqual(
            resp, "default_date", self.default_faked_now.date().isoformat())

    def test_no_event_file(self):
        factories.EventFactory(
            kind=self.default_event_kind, course=self.course,
            time=self.default_event_time)
        factories.EventFactory(
            kind=self.default_event_kind, course=self.course,
            time=self.default_event_time + timedelta(hours=1))

        resp = self.get_course_calender_view()
        self.assertEqual(resp.status_code, 200)

        events_json = json.loads(resp.context["events_json"])
        self.assertEqual(len(events_json), 2)
        self.assertDictEqual(
            events_json[0],
            {'id': 1, 'start': self.default_event_time.isoformat(),
             'allDay': False,
             'title': 'lecture 0'})
        self.assertDictEqual(
            events_json[1],
            {'id': 2,
             'start': (self.default_event_time + timedelta(hours=1)).isoformat(),
             'allDay': False,
             'title': 'lecture 1'})

        self.assertResponseContextEqual(resp, "event_info_list", [])

    def test_hidden_event_not_shown(self):
        factories.EventFactory(
            kind=self.default_event_kind, course=self.course,
            time=self.default_event_time)
        factories.EventFactory(
            kind=self.default_event_kind, course=self.course,
            shown_in_calendar=False,
            time=self.default_event_time + timedelta(hours=1))

        resp = self.get_course_calender_view()
        self.assertEqual(resp.status_code, 200)

        events_json = json.loads(resp.context["events_json"])
        self.assertEqual(len(events_json), 1)
        self.assertDictEqual(
            events_json[0],
            {'id': 1, 'start': self.default_event_time.isoformat(),
             'allDay': False,
             'title': 'lecture 0'})
        self.assertResponseContextEqual(resp, "event_info_list", [])

    def test_event_has_end_time(self):
        factories.EventFactory(
            kind=self.default_event_kind, course=self.course,
            time=self.default_event_time,
            end_time=self.default_event_time + timedelta(hours=1))
        resp = self.get_course_calender_view()
        self.assertEqual(resp.status_code, 200)

        events_json = json.loads(resp.context["events_json"])
        self.assertEqual(len(events_json), 1)
        event_json = events_json[0]
        self.assertDictEqual(
            event_json,
            {'id': 1, 'start': self.default_event_time.isoformat(),
             'allDay': False,
             'title': 'lecture 0',
             'end': (self.default_event_time + timedelta(hours=1)).isoformat(),
             })

        self.assertResponseContextEqual(resp, "event_info_list", [])

    def test_event_course_finished(self):
        self.mock_get_now_or_fake_time.return_value = self.default_faked_now
        self.course.end_date = (self.default_faked_now - timedelta(weeks=1)).date()
        self.course.save()

        resp = self.get_course_calender_view()
        self.assertEqual(resp.status_code, 200)

        self.assertResponseContextEqual(resp, "events_json", '[]')
        self.assertResponseContextEqual(resp, "event_info_list", [])
        self.assertResponseContextEqual(
            resp, "default_date", self.course.end_date.isoformat())

    def test_event_course_not_finished(self):
        self.mock_get_now_or_fake_time.return_value = self.default_faked_now
        self.course.end_date = (self.default_faked_now + timedelta(weeks=1)).date()
        self.course.save()

        resp = self.get_course_calender_view()
        self.assertEqual(resp.status_code, 200)

        self.assertResponseContextEqual(resp, "events_json", '[]')
        self.assertResponseContextEqual(resp, "event_info_list", [])
        self.assertResponseContextEqual(
            resp, "default_date", self.default_faked_now.date().isoformat())

    def test_events_file_no_events(self):
        # make sure it works
        self.switch_to_fake_commit_sha()

        resp = self.get_course_calender_view()

        self.assertResponseContextEqual(resp, "events_json", '[]')
        self.assertResponseContextEqual(resp, "event_info_list", [])

    def test_events_file_with_events_test1(self):
        self.switch_to_fake_commit_sha()

        # lecture 1
        lecture1_start_time = self.default_event_time - timedelta(weeks=1)
        factories.EventFactory(
            kind=self.default_event_kind, course=self.course,
            time=lecture1_start_time, ordinal=1)

        # lecture 2
        factories.EventFactory(
            kind=self.default_event_kind, course=self.course,
            time=self.default_event_time, ordinal=2)

        resp = self.get_course_calender_view()

        events_json = json.loads(resp.context["events_json"])
        self.assertEqual(len(events_json), 2)
        self.assertDictEqual(
            events_json[0],
            {'id': 2, 'start': self.default_event_time.isoformat(),
             'allDay': False,
             'title': 'Lecture 2'})

        self.assertDictEqual(
            events_json[1],
            {'id': 1,
             'color': "red",
             'start': lecture1_start_time.isoformat(),
             'allDay': False,
             'title': 'Alternative title for lecture 1',
             'url': '#event-1'
             })

        event_info_list = resp.context["event_info_list"]

        # lecture 2 doesn't create an EventInfo object
        self.assertEqual(len(event_info_list), 1)

        # check the attributes of EventInfo of lecture 1
        evt_info_dict = event_info_list[0].__dict__
        evt_description = evt_info_dict.pop("description")

        self.assertDictEqual(
            evt_info_dict,
            {"id": 1, "human_title": "Alternative title for lecture 1",
             "start_time": lecture1_start_time,
             "end_time": None})

        # make sure markup_to_html is called
        self.assertIn(
            'href="/course/test-course/flow/prequiz-linear-algebra/start/',
            evt_description)

    def test_events_file_with_events_test2(self):
        self.switch_to_fake_commit_sha()

        self.mock_get_now_or_fake_time.return_value = (
                self.default_event_time + timedelta(minutes=5))

        # lecture 2
        factories.EventFactory(
            kind=self.default_event_kind, course=self.course,
            time=self.default_event_time, ordinal=2)

        # lecture 3
        lecture3_start_time = self.default_event_time + timedelta(weeks=1)
        factories.EventFactory(
            kind=self.default_event_kind, course=self.course,
            time=lecture3_start_time, ordinal=3)

        # test event
        test_start_time = self.default_event_time + timedelta(minutes=1)
        factories.EventFactory(
            kind="test", course=self.course, all_day=True,
            time=test_start_time,
            ordinal=None)

        resp = self.get_course_calender_view()

        events_json = json.loads(resp.context["events_json"])
        self.assertEqual(len(events_json), 3)

        self.assertDictEqual(
            events_json[0],
            {'id': 2, 'start': (lecture3_start_time).isoformat(),
             'allDay': False,
             'title': 'Lecture 3'})

        self.assertDictEqual(
            events_json[1],
            {'id': 1, 'start': self.default_event_time.isoformat(),
             'allDay': False,
             'title': 'Lecture 2',
             'url': '#event-1'})

        self.assertDictEqual(
            events_json[2],
            {'id': 3, 'start': test_start_time.isoformat(),
             'allDay': True,
             'title': 'test'})

        event_info_list = resp.context["event_info_list"]

        # only lecture 2 create an EventInfo object
        self.assertEqual(len(event_info_list), 1)

        # check the attributes of EventInfo of lecture 1
        evt_info_dict = event_info_list[0].__dict__
        evt_description = evt_info_dict.pop("description")

        self.assertDictEqual(
            evt_info_dict,
            {"id": 1, "human_title": "Lecture 2",
             "start_time": self.default_event_time,
             "end_time": None})

        self.assertIn(
            'Can you see this?',
            evt_description)

        # lecture 2's description exceeded show_description_until
        self.mock_get_now_or_fake_time.return_value = (
                lecture3_start_time + timedelta(minutes=5))

        # no EventInfo object
        resp = self.get_course_calender_view()
        self.assertResponseContextEqual(resp, "event_info_list", [])

    def test_events_file_with_events_test3(self):
        self.switch_to_fake_commit_sha()

        exam_end_time = self.default_event_time + timedelta(hours=2)
        factories.EventFactory(
            kind="exam", course=self.course,
            ordinal=None,
            time=self.default_event_time,
            end_time=exam_end_time)

        resp = self.get_course_calender_view()

        events_json = json.loads(resp.context["events_json"])
        self.assertEqual(len(events_json), 1)

        self.assertDictEqual(
            events_json[0],
            {'id': 1,
             'start': self.default_event_time.isoformat(),
             'allDay': False,
             'title': 'Exam',
             'color': 'red',
             'end': exam_end_time.isoformat()})

        self.assertResponseContextEqual(resp, "event_info_list", [])

    def test_all_day_event(self):
        self.switch_to_fake_commit_sha()

        # lecture 2, no end_time
        lecture2_start_time = datetime.datetime(2019, 1, 1, tzinfo=pytz.UTC)

        self.mock_get_now_or_fake_time.return_value = (
                lecture2_start_time + timedelta(minutes=5))

        lecture2_evt = factories.EventFactory(
            kind=self.default_event_kind, course=self.course,
            all_day=True,
            time=lecture2_start_time, ordinal=2)

        # lecture 3
        lecture3_start_time = lecture2_start_time + timedelta(weeks=1)
        factories.EventFactory(
            kind=self.default_event_kind, course=self.course,
            time=lecture3_start_time, ordinal=3)

        resp = self.get_course_calender_view()

        events_json = json.loads(resp.context["events_json"])
        self.assertEqual(len(events_json), 2)

        self.assertDictEqual(
            events_json[1],
            {'id': 1, 'start': lecture2_start_time.isoformat(),
             'allDay': True,
             'title': 'Lecture 2',
             'url': '#event-1'})

        # now we add end_time of lecture 2 evt to a time which is not midnight
        lecture2_end_time = lecture2_start_time + timedelta(hours=18)
        lecture2_evt.end_time = lecture2_end_time
        lecture2_evt.save()

        resp = self.get_course_calender_view()

        events_json = json.loads(resp.context["events_json"])
        self.assertEqual(len(events_json), 2)

        self.assertDictEqual(
            events_json[1],
            {'id': 1, 'start': lecture2_start_time.isoformat(),
             'allDay': True,
             'title': 'Lecture 2',
             'url': '#event-1',
             'end': lecture2_end_time.isoformat()
             })

        # now we update end_time of lecture 2 evt to midnight
        while True:
            local_t = as_local_time(lecture2_end_time)
            end_midnight = datetime.time(tzinfo=local_t.tzinfo)
            if local_t.time() == end_midnight:
                lecture2_evt.end_time = lecture2_end_time
                lecture2_evt.save()
                break

            lecture2_end_time += timedelta(hours=1)

        resp = self.get_course_calender_view()

        events_json = json.loads(resp.context["events_json"])
        self.assertEqual(len(events_json), 2)

        self.assertDictEqual(
            events_json[1],
            {'id': 1, 'start': lecture2_start_time.isoformat(),
             'allDay': True,
             'title': 'Lecture 2',
             'url': '#event-1',
             'end': lecture2_end_time.isoformat()
             })

# vim: fdm=marker<|MERGE_RESOLUTION|>--- conflicted
+++ resolved
@@ -142,10 +142,6 @@
                 t = evt.time
                 continue
             else:
-<<<<<<< HEAD
-                self.assertTrue(evt.time - t <= datetime.timedelta(weeks=1, hours=1))
-                self.assertTrue(evt.time - t >= datetime.timedelta(weeks=1))
-=======
                 self.assertTrue(
                         evt.time - t
                         >= (
@@ -156,7 +152,6 @@
                         <= (
                             datetime.timedelta(weeks=1)
                             + datetime.timedelta(hours=1)))
->>>>>>> 75285206
                 t = evt.time
 
     def test_post_success_starting_ordinal_not_specified(self):
