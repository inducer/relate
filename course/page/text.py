--- conflicted
+++ resolved
@@ -391,34 +391,6 @@
                     ),
                 )
 
-<<<<<<< HEAD
-        def validate_attr(attr):
-
-            attr_value=self.matcher_desc.__getattribute__(attr)
-
-            try:
-                eval(attr_value)
-            except:
-                raise ValidationError(
-                        string_concat(
-                            "%(location)s: ",
-                            _("attribute '%(attr)s' "
-                              "should be an instances "
-                              "of 'int', 'float' "
-                              "or a caculable string"))
-                        % {
-                            'location': location,
-                            'attr': attr})
-
-        validate_attr("value")
-
-        if hasattr(self.matcher_desc, "atol"):
-            validate_attr("atol")
-
-        if hasattr(self.matcher_desc, "rtol"):
-            validate_attr("rtol")
-
-=======
         if (hasattr(matcher_desc, "rtol")
                 and not _is_valid_float(matcher_desc.rtol)):
             raise ValidationError(
@@ -443,7 +415,6 @@
             vctx.add_warning(location,
                     _("Float match should have either rtol or atol--"
                         "otherwise it will match any number"))
->>>>>>> c078bdb6
 
     def validate(self, s):
         try:
