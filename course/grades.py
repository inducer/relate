# -*- coding: utf-8 -*-

from __future__ import division

__copyright__ = "Copyright (C) 2014 Andreas Kloeckner"

__license__ = """
Permission is hereby granted, free of charge, to any person obtaining a copy
of this software and associated documentation files (the "Software"), to deal
in the Software without restriction, including without limitation the rights
to use, copy, modify, merge, publish, distribute, sublicense, and/or sell
copies of the Software, and to permit persons to whom the Software is
furnished to do so, subject to the following conditions:

The above copyright notice and this permission notice shall be included in
all copies or substantial portions of the Software.

THE SOFTWARE IS PROVIDED "AS IS", WITHOUT WARRANTY OF ANY KIND, EXPRESS OR
IMPLIED, INCLUDING BUT NOT LIMITED TO THE WARRANTIES OF MERCHANTABILITY,
FITNESS FOR A PARTICULAR PURPOSE AND NONINFRINGEMENT. IN NO EVENT SHALL THE
AUTHORS OR COPYRIGHT HOLDERS BE LIABLE FOR ANY CLAIM, DAMAGES OR OTHER
LIABILITY, WHETHER IN AN ACTION OF CONTRACT, TORT OR OTHERWISE, ARISING FROM,
OUT OF OR IN CONNECTION WITH THE SOFTWARE OR THE USE OR OTHER DEALINGS IN
THE SOFTWARE.
"""

import re

from django.utils.translation import ugettext_lazy as _ , pgettext
from django.shortcuts import (  # noqa
        render, redirect, get_object_or_404)
from django.contrib import messages  # noqa
from django.core.exceptions import (
        PermissionDenied, SuspiciousOperation, ObjectDoesNotExist)
from django.db import connection
from django import forms
from django.db import transaction
from django.utils.timezone import now
from django import http

from django.core.urlresolvers import reverse
from relate.utils import StyledForm
from crispy_forms.layout import Submit

from course.utils import course_view, render_course_page
from course.models import (
        Participation, participation_role, participation_status,
        GradingOpportunity, GradeChange, GradeStateMachine,
        grade_state_change_types,
        FlowSession)
from course.views import get_now_or_fake_time


# {{{ student grade book

@course_view
def view_participant_grades(pctx, participation_id=None):
    if pctx.participation is None:
        raise PermissionDenied(_("must be enrolled to view grades"))

    if participation_id is not None:
        grade_participation = Participation.objects.get(id=int(participation_id))
    else:
        grade_participation = pctx.participation

    if pctx.role in [
            participation_role.instructor,
            participation_role.teaching_assistant]:
        is_student_viewing = False
    elif pctx.role == participation_role.student:
        if grade_participation != pctx.participation:
            raise PermissionDenied(_("may not view other people's grades"))

        is_student_viewing = True
    else:
        raise PermissionDenied()

    # NOTE: It's important that these two queries are sorted consistently,
    # also consistently with the code below.
    grading_opps = list((GradingOpportunity.objects
            .filter(
                course=pctx.course,
                shown_in_grade_book=True,
                )
            .order_by("identifier")))

    grade_changes = list(GradeChange.objects
            .filter(
                participation=grade_participation,
                opportunity__course=pctx.course,
                opportunity__shown_in_grade_book=True)
            .order_by(
                "participation__id",
                "opportunity__identifier",
                "grade_time")
            .select_related("participation")
            .select_related("participation__user")
            .select_related("opportunity"))

    idx = 0

    grade_table = []
    for opp in grading_opps:
        if is_student_viewing:
            if not (opp.shown_in_grade_book
                    and opp.shown_in_student_grade_book):
                continue
        else:
            if not opp.shown_in_grade_book:
                continue

        while (
                idx < len(grade_changes)
                and grade_changes[idx].opportunity.identifier < opp.identifier
                ):
            idx += 1

        my_grade_changes = []
        while (
                idx < len(grade_changes)
                and grade_changes[idx].opportunity.pk == opp.pk):
            my_grade_changes.append(grade_changes[idx])
            idx += 1

        state_machine = GradeStateMachine()
        state_machine.consume(my_grade_changes)

        grade_table.append(
                GradeInfo(
                    opportunity=opp,
                    grade_state_machine=state_machine))

    return render_course_page(pctx, "course/gradebook-participant.html", {
        "grade_table": grade_table,
        "grade_participation": grade_participation,
        "grading_opportunities": grading_opps,
        "grade_state_change_types": grade_state_change_types,
        })

# }}}


# {{{ participant list

@course_view
def view_participant_list(pctx):
    if pctx.role not in [
            participation_role.instructor,
            participation_role.teaching_assistant]:
        raise PermissionDenied(_("must be instructor or TA to view grades"))

    participations = list(Participation.objects
            .filter(
                course=pctx.course,
                status=participation_status.active)
            .order_by("id")
            .select_related("user"))

    return render_course_page(pctx, "course/gradebook-participant-list.html", {
        "participations": participations,
        })

# }}}


# {{{ grading opportunity list

@course_view
def view_grading_opportunity_list(pctx):
    if pctx.role not in [
            participation_role.instructor,
            participation_role.teaching_assistant]:
        raise PermissionDenied(_("must be instructor or TA to view grades"))

    grading_opps = list((GradingOpportunity.objects
            .filter(
                course=pctx.course,
                shown_in_grade_book=True,
                )
            .order_by("identifier")))

    return render_course_page(pctx, "course/gradebook-opp-list.html", {
        "grading_opps": grading_opps,
        })

# }}}


# {{{ teacher grade book

class GradeInfo:
    def __init__(self, opportunity, grade_state_machine):
        self.opportunity = opportunity
        self.grade_state_machine = grade_state_machine


def get_grade_table(course):
    # NOTE: It's important that these queries are sorted consistently,
    # also consistently with the code below.
    grading_opps = list((GradingOpportunity.objects
            .filter(
                course=course,
                shown_in_grade_book=True,
                )
            .order_by("identifier")))

    participations = list(Participation.objects
            .filter(
                course=course,
                status=participation_status.active)
            .order_by("id")
            .select_related("user"))

    grade_changes = list(GradeChange.objects
            .filter(
                opportunity__course=course,
                opportunity__shown_in_grade_book=True)
            .order_by(
                "participation__id",
                "opportunity__identifier",
                "grade_time")
            .select_related("participation")
            .select_related("participation__user")
            .select_related("opportunity"))

    idx = 0

    grade_table = []
    for participation in participations:
        while (
                idx < len(grade_changes)
                and grade_changes[idx].participation.id < participation.id):
            idx += 1

        grade_row = []
        for opp in grading_opps:
            while (
                    idx < len(grade_changes)
                    and grade_changes[idx].participation.pk == participation.pk
                    and grade_changes[idx].opportunity.identifier < opp.identifier
                    ):
                idx += 1

            my_grade_changes = []
            while (
                    idx < len(grade_changes)
                    and grade_changes[idx].opportunity.pk == opp.pk
                    and grade_changes[idx].participation.pk == participation.pk):
                my_grade_changes.append(grade_changes[idx])
                idx += 1

            state_machine = GradeStateMachine()
            state_machine.consume(my_grade_changes)

            grade_row.append(
                    GradeInfo(
                        opportunity=opp,
                        grade_state_machine=state_machine))

        grade_table.append(grade_row)

    return participations, grading_opps, grade_table


@course_view
def view_gradebook(pctx):
    if pctx.role not in [
            participation_role.instructor,
            participation_role.teaching_assistant]:
        raise PermissionDenied(_("must be instructor or TA to view grades"))

    participations, grading_opps, grade_table = get_grade_table(pctx.course)

    grade_table = sorted(zip(participations, grade_table),
            key=lambda (participation, grades):
                (participation.user.last_name.lower(),
                    participation.user.first_name.lower()))

    return render_course_page(pctx, "course/gradebook.html", {
        "grade_table": grade_table,
        "grading_opportunities": grading_opps,
        "participations": participations,
        "grade_state_change_types": grade_state_change_types,
        })


@course_view
def export_gradebook_csv(pctx):
    if pctx.role not in [
            participation_role.instructor,
            participation_role.teaching_assistant]:
        raise PermissionDenied(_("must be instructor or TA to export grades"))

    participations, grading_opps, grade_table = get_grade_table(pctx.course)

    from six import BytesIO
    csvfile = BytesIO()

    import unicodecsv
    fieldnames = ['user_name', 'last_name', 'first_name'] + [
            gopp.identifier for gopp in grading_opps]

    writer = unicodecsv.writer(csvfile, encoding="utf-8")
    writer.writerow(fieldnames)

    for participation, grades in zip(participations, grade_table):
        writer.writerow([
            participation.user.username,
            participation.user.last_name,
            participation.user.first_name,
            ] + [grade_info.grade_state_machine.stringify_machine_readable_state()
                for grade_info in grades])

    response = http.HttpResponse(
            csvfile.getvalue(),
            content_type="text/plain; charset=utf-8")
    response['Content-Disposition'] = (
            'attachment; filename="grades-%s.csv"'
            % pctx.course.identifier)
    return response

# }}}


# {{{ grades by grading opportunity

class OpportunityGradeInfo(object):
    def __init__(self, grade_state_machine, flow_sessions):
        self.grade_state_machine = grade_state_machine
        self.flow_sessions = flow_sessions


class ModifySessionsForm(StyledForm):
    def __init__(self, session_rule_tags, *args, **kwargs):
        super(ModifySessionsForm, self).__init__(*args, **kwargs)

        self.fields["rule_tag"] = forms.ChoiceField(
                choices=tuple(
                    (rule_tag, str(rule_tag))
                    for rule_tag in session_rule_tags),
                label=_("Rule tag"))
        self.fields["past_due_only"] = forms.BooleanField(
                required=False,
                initial=True,
                help_text=_("Only act on in-progress sessions that are past "
                "their access rule's due date (applies to 'expire' and 'end')"),
                # Translators: see help text above.
                label=_("Past due only"))

        self.helper.add_input(
                Submit("expire", _("Expire sessions"),
                    css_class="col-lg-offset-2"))
        self.helper.add_input(
                Submit("end", _("End sessions and grade")))
        self.helper.add_input(
                Submit("regrade", _("Regrade ended sessions")))
        self.helper.add_input(
                Submit("recalculate", _("Recalculate grades of ended sessions")))


@transaction.atomic
def expire_in_progress_sessions(repo, course, flow_id, rule_tag, now_datetime,
        past_due_only):
    sessions = (FlowSession.objects
            .filter(
                course=course,
                flow_id=flow_id,
                participation__isnull=False,
                access_rules_tag=rule_tag,
                in_progress=True,
                ))

    count = 0

    from course.flow import expire_flow_session_standalone
    for session in sessions:
        if expire_flow_session_standalone(repo, course, session, now_datetime,
                past_due_only=past_due_only):
            count += 1

    return count


@transaction.atomic
def finish_in_progress_sessions(repo, course, flow_id, rule_tag, now_datetime,
        past_due_only):
    sessions = (FlowSession.objects
            .filter(
                course=course,
                flow_id=flow_id,
                participation__isnull=False,
                access_rules_tag=rule_tag,
                in_progress=True,
                ))

    count = 0

    from course.flow import finish_flow_session_standalone
    for session in sessions:
        if finish_flow_session_standalone(repo, course, session,
                now_datetime=now_datetime, past_due_only=past_due_only):
            count += 1

    return count


@transaction.atomic
def regrade_ended_sessions(repo, course, flow_id, rule_tag):
    sessions = (FlowSession.objects
            .filter(
                course=course,
                flow_id=flow_id,
                participation__isnull=False,
                access_rules_tag=rule_tag,
                in_progress=False,
                ))

    count = 0

    from course.flow import regrade_session
    for session in sessions:
        regrade_session(repo, course, session)
        count += 1

    return count


@transaction.atomic
def recalculate_ended_sessions(repo, course, flow_id, rule_tag):
    sessions = (FlowSession.objects
            .filter(
                course=course,
                flow_id=flow_id,
                participation__isnull=False,
                access_rules_tag=rule_tag,
                in_progress=False,
                ))

    count = 0

    from course.flow import recalculate_session_grade
    for session in sessions:
        recalculate_session_grade(repo, course, session)
        count += 1

    return count


RULE_TAG_NONE_STRING = "<<<NONE>>>"


def mangle_session_access_rule_tag(rule_tag):
    if rule_tag is None:
        return RULE_TAG_NONE_STRING
    else:
        return rule_tag


@course_view
def view_grades_by_opportunity(pctx, opp_id):
    from course.views import get_now_or_fake_time
    now_datetime = get_now_or_fake_time(pctx.request)

    if pctx.role not in [
            participation_role.instructor,
            participation_role.teaching_assistant]:
        raise PermissionDenied(_("must be instructor or TA to view grades"))

    opportunity = get_object_or_404(GradingOpportunity, id=int(opp_id))

    if pctx.course != opportunity.course:
        raise SuspiciousOperation(_("opportunity from wrong course"))

    # {{{ batch sessions form

    batch_session_ops_form = None
    if pctx.role == participation_role.instructor and opportunity.flow_id:
        cursor = connection.cursor()
        cursor.execute("select distinct access_rules_tag from course_flowsession "
                "where course_id = %s and flow_id = %s "
                "order by access_rules_tag", (pctx.course.id, opportunity.flow_id))
        session_rule_tags = [
                mangle_session_access_rule_tag(row[0]) for row in cursor.fetchall()]

        request = pctx.request
        if request.method == "POST":
            batch_session_ops_form = ModifySessionsForm(
                    session_rule_tags, request.POST, request.FILES)
            if "expire" in request.POST:
                op = "expire"
            elif "end" in request.POST:
                op = "end"
            elif "regrade" in request.POST:
                op = "regrade"
            elif "recalculate" in request.POST:
                op = "recalculate"
            else:
                raise SuspiciousOperation(_("invalid operation"))

            if batch_session_ops_form.is_valid():
                rule_tag = batch_session_ops_form.cleaned_data["rule_tag"]
                past_due_only = batch_session_ops_form.cleaned_data["past_due_only"]

                if rule_tag == RULE_TAG_NONE_STRING:
                    rule_tag = None
                try:
                    if op == "expire":
                        count = expire_in_progress_sessions(
                                pctx.repo, pctx.course, opportunity.flow_id,
                                rule_tag, now_datetime,
                                past_due_only=past_due_only)

                        messages.add_message(pctx.request, messages.SUCCESS,
                                _("%d session(s) expired.") % count)

                    elif op == "end":
                        count = finish_in_progress_sessions(
                                pctx.repo, pctx.course, opportunity.flow_id,
                                rule_tag, now_datetime,
                                past_due_only=past_due_only)

                        messages.add_message(pctx.request, messages.SUCCESS,
                                _("%d session(s) ended.") % count)

                    elif op == "regrade":
                        count = regrade_ended_sessions(
                                pctx.repo, pctx.course, opportunity.flow_id,
                                rule_tag)

                        messages.add_message(pctx.request, messages.SUCCESS,
                                _("%d session(s) regraded.") % count)

                    elif op == "recalculate":
                        count = recalculate_ended_sessions(
                                pctx.repo, pctx.course, opportunity.flow_id,
                                rule_tag)

                        messages.add_message(pctx.request, messages.SUCCESS,
                                _("Grade recalculated for %d session(s).") % count)

                    else:
                        raise SuspiciousOperation("invalid operation")
                except Exception as e:
                    messages.add_message(pctx.request, messages.ERROR,
                            _("Error: %(err_type)s %(err_str)s") % {'err_type':type(e).__name__, 'err_str':str(e)})
                    raise

        else:
            batch_session_ops_form = ModifySessionsForm(session_rule_tags)

    # }}}

    # NOTE: It's important that these queries are sorted consistently,
    # also consistently with the code below.

    participations = list(Participation.objects
            .filter(
                course=pctx.course,
                status=participation_status.active)
            .order_by("id")
            .select_related("user"))

    grade_changes = list(GradeChange.objects
            .filter(opportunity=opportunity)
            .order_by(
                "participation__id",
                "grade_time")
            .select_related("participation")
            .select_related("participation__user")
            .select_related("opportunity"))

    idx = 0

    finished_sessions = 0
    total_sessions = 0

    grade_table = []
    for participation in participations:
        while (
                idx < len(grade_changes)
                and grade_changes[idx].participation.id < participation.id):
            idx += 1

        my_grade_changes = []
        while (
                idx < len(grade_changes)
                and grade_changes[idx].participation.pk == participation.pk):
            my_grade_changes.append(grade_changes[idx])
            idx += 1

        state_machine = GradeStateMachine()
        state_machine.consume(my_grade_changes)

        if opportunity.flow_id:
            flow_sessions = (FlowSession.objects
                    .filter(
                        participation=participation,
                        flow_id=opportunity.flow_id,
                        )
                    .order_by("start_time"))

            for fsession in flow_sessions:
                total_sessions += 1
                if not fsession.in_progress:
                    finished_sessions += 1

        else:
            flow_sessions = None

        grade_table.append(
                OpportunityGradeInfo(
                    grade_state_machine=state_machine,
                    flow_sessions=flow_sessions))

    grade_table = sorted(zip(participations, grade_table),
            key=lambda (participation, grades):
                (participation.user.last_name.lower(),
                    participation.user.first_name.lower()))

    return render_course_page(pctx, "course/gradebook-by-opp.html", {
        "opportunity": opportunity,
        "participations": participations,
        "grade_state_change_types": grade_state_change_types,
        "grade_table": grade_table,
        "batch_session_ops_form": batch_session_ops_form,

        "total_sessions": total_sessions,
        "finished_sessions": finished_sessions,
        })

# }}}


# {{{ reopen session UI

NONE_SESSION_TAG = "<<<NONE>>>"  # noqa


class ReopenSessionForm(StyledForm):
    def __init__(self, flow_desc, current_tag, *args, **kwargs):
        super(ReopenSessionForm, self).__init__(*args, **kwargs)

        rules = getattr(flow_desc, "rules", object())
        tags = getattr(rules, "tags", [])

        tags = [NONE_SESSION_TAG] + tags
        self.fields["set_access_rules_tag"] = forms.ChoiceField(
                [(tag, tag) for tag in tags],
                initial=(current_tag
                    if current_tag is not None
                    else NONE_SESSION_TAG))

        self.fields["comment"] = forms.CharField(
                widget=forms.Textarea, required=True)

        self.helper.add_input(
                Submit(
                    "reopen", "Reopen", css_class="col-lg-offset-2"))


@course_view
@transaction.atomic
def view_reopen_session(pctx, flow_session_id, opportunity_id):
    if pctx.role not in [
            participation_role.instructor,
            participation_role.teaching_assistant]:
        raise PermissionDenied()

    request = pctx.request

    session = get_object_or_404(FlowSession, id=int(flow_session_id))

    from course.content import get_flow_desc
    try:
        flow_desc = get_flow_desc(pctx.repo, pctx.course, session.flow_id,
                pctx.course_commit_sha)
    except ObjectDoesNotExist:
        raise http.Http404()

    if request.method == "POST":
        form = ReopenSessionForm(flow_desc, session.access_rules_tag,
            request.POST, request.FILES)

        if form.is_valid():
            new_access_rules_tag = form.cleaned_data["set_access_rules_tag"]
            if new_access_rules_tag == NONE_SESSION_TAG:
                new_access_rules_tag = None

            session.access_rules_tag = new_access_rules_tag

            from relate.utils import local_now, as_local_time
            session.append_comment(
                    "Session reopened at %s by %s, "
                    "previous completion time was '%s': %s."
                    % (local_now(), pctx.request.user,
                        as_local_time(session.completion_time),
                        form.cleaned_data["comment"]))
            session.save()

            from course.flow import reopen_session
            reopen_session(session, suppress_log=True)

            return redirect("relate-view_single_grade",
                    pctx.course.identifier,
                    session.participation.id,
                    opportunity_id)

    else:
        form = ReopenSessionForm(flow_desc, session.access_rules_tag)

    return render(request, "generic-form.html", {
        "form": form,
        "form_description": "Reopen session"
        })

# }}}


# {{{ view single grade

def average_grade(opportunity):
    grade_changes = (GradeChange.objects
            .filter(opportunity=opportunity)
            .order_by(
                "participation__id",
                "grade_time")
            .select_related("participation")
            .select_related("opportunity"))

    grades = []
    my_grade_changes = []

    def finalize():
        if not my_grade_changes:
            return

        state_machine = GradeStateMachine()
        state_machine.consume(my_grade_changes)

        percentage = state_machine.percentage()
        if percentage is not None:
            grades.append(percentage)

        del my_grade_changes[:]

    last_participation = None
    for gchange in grade_changes:
        if last_participation != gchange.participation:
            finalize()
            last_participation = gchange.participation

        my_grade_changes.append(gchange)

    finalize()

    if grades:
        return sum(grades)/len(grades), len(grades)
    else:
        return None, 0


@course_view
def view_single_grade(pctx, participation_id, opportunity_id):
    now_datetime = get_now_or_fake_time(pctx.request)

    participation = get_object_or_404(Participation,
            id=int(participation_id))

    if participation.course != pctx.course:
        raise SuspiciousOperation(_("participation does not match course"))

    opportunity = get_object_or_404(GradingOpportunity, id=int(opportunity_id))

    if pctx.role in [
            participation_role.instructor,
            participation_role.teaching_assistant]:
        if not opportunity.shown_in_grade_book:
            messages.add_message(pctx.request, messages.INFO,
                    _("This grade is not shown in the grade book."))
        if not opportunity.shown_in_student_grade_book:
            messages.add_message(pctx.request, messages.INFO,
                    _("This grade is not shown in the student grade book."))

    elif pctx.role == participation_role.student:
        if participation != pctx.participation:
            raise PermissionDenied(_("may not view other people's grades"))
        if not (opportunity.shown_in_grade_book
                and opportunity.shown_in_student_grade_book):
            raise PermissionDenied(_("grade has not been released"))
    else:
        raise PermissionDenied()

    # {{{ modify sessions buttons

    if pctx.role in [
            participation_role.instructor,
            participation_role.teaching_assistant]:
        allow_session_actions = True

        request = pctx.request
        if pctx.request.method == "POST":
            action_re = re.compile("^([a-z]+)_([0-9]+)$")
            for key in request.POST.keys():
                action_match = action_re.match(key)
                if action_match:
                    break

            if not action_match:
                raise SuspiciousOperation(_("unknown action"))

            session = FlowSession.objects.get(id=int(action_match.group(2)))
            op = action_match.group(1)

            from course.flow import (
                    regrade_session,
                    recalculate_session_grade,
                    expire_flow_session_standalone,
                    finish_flow_session_standalone)

            try:
                if op == "expire":
                    expire_flow_session_standalone(
                            pctx.repo, pctx.course, session, now_datetime)
                    messages.add_message(pctx.request, messages.SUCCESS,
                            _("Session expired."))

                elif op == "end":
                    finish_flow_session_standalone(
                            pctx.repo, pctx.course, session,
                            now_datetime=now_datetime)
                    messages.add_message(pctx.request, messages.SUCCESS,
                            _("Session ended."))

<<<<<<< HEAD
                elif op == "reopen":
                    reopen_session(session)
                    messages.add_message(pctx.request, messages.SUCCESS,
                            _("Session reopened."))

=======
>>>>>>> 97c2ea6e
                elif op == "regrade":
                    regrade_session(
                            pctx.repo, pctx.course, session)
                    messages.add_message(pctx.request, messages.SUCCESS,
                            _("Session regraded."))

                elif op == "recalculate":
                    recalculate_session_grade(
                            pctx.repo, pctx.course, session)
                    messages.add_message(pctx.request, messages.SUCCESS,
                            _("Session grade recalculated."))

                else:
                    raise SuspiciousOperation(_("invalid session operation"))

            except Exception as e:
                messages.add_message(pctx.request, messages.ERROR,
                        _("Error: %(err_type)s %(err_str)s") % {'err_type':type(e).__name__, 'err_str':str(e)})
    else:
        allow_session_actions = False

    # }}}

    grade_changes = list(GradeChange.objects
            .filter(
                opportunity=opportunity,
                participation=participation)
            .order_by("grade_time")
            .select_related("participation")
            .select_related("participation__user")
            .select_related("creator")
            .select_related("opportunity"))

    state_machine = GradeStateMachine()
    state_machine.consume(grade_changes, set_is_superseded=True)

    if opportunity.flow_id:
        flow_sessions = list(FlowSession.objects
                .filter(
                    participation=participation,
                    flow_id=opportunity.flow_id,
                    )
                .order_by("start_time"))

        from collections import namedtuple
        SessionProperties = namedtuple(  # noqa
                "SessionProperties",
                ["due", "grade_description"])

        from course.utils import get_session_grading_rule
        from course.content import get_flow_desc

        try:
            flow_desc = get_flow_desc(pctx.repo, pctx.course,
                    opportunity.flow_id, pctx.course_commit_sha)
        except ObjectDoesNotExist:
            flow_sessions_and_session_properties = None
        else:
            flow_sessions_and_session_properties = []
            for session in flow_sessions:
                grading_rule = get_session_grading_rule(
                        session, pctx.role, flow_desc, now_datetime)

                session_properties = SessionProperties(
                        due=grading_rule.due,
                        grade_description=grading_rule.description)
                flow_sessions_and_session_properties.append(
                        (session, session_properties))

    else:
        flow_sessions_and_session_properties = None

    avg_grade_percentage, avg_grade_population = average_grade(opportunity)

    return render_course_page(pctx, "course/gradebook-single.html", {
        "opportunity": opportunity,
        "avg_grade_percentage": avg_grade_percentage,
        "avg_grade_population": avg_grade_population,
        "grade_participation": participation,
        "grade_state_change_types": grade_state_change_types,
        "grade_changes": grade_changes,
        "state_machine": state_machine,
        "flow_sessions_and_session_properties": flow_sessions_and_session_properties,
        "allow_session_actions": allow_session_actions,
        "show_privileged_info": pctx.role in [
            participation_role.instructor,
            participation_role.teaching_assistant
            ],
        })

# }}}


# {{{ import grades

class ImportGradesForm(StyledForm):
    def __init__(self, course, *args, **kwargs):
        super(ImportGradesForm, self).__init__(*args, **kwargs)

        self.fields["grading_opportunity"] = forms.ModelChoiceField(
            queryset=(GradingOpportunity.objects
                .filter(course=course)
                .order_by("identifier")),
            help_text=_("Click to <a href='%s' target='_blank'>create</a> "
            "a new grading opportunity. Reload this form when done.")
            % reverse("admin:course_gradingopportunity_add"),
            label=pgettext("field name in Import grades form","Grading opportunity"))

        self.fields["attempt_id"] = forms.CharField(
                initial="main",
                required=True,
                label=_("Attempt ID"))
        self.fields["file"] = forms.FileField(
                label=_("File"))

        self.fields["format"] = forms.ChoiceField(
                choices=(
                    ("csvhead", _("CSV with Header")),
                    ("csv", "CSV"),
                    ),
                label=_("Format"))

        self.fields["id_column"] = forms.IntegerField(
                # Translators: the following strings are for the format informatioin for a CSV file to be imported.
                help_text=_("1-based column index for the Email or NetID "
                "used to locate student record"),
                min_value=1,
                label=_("User ID column"))
        self.fields["points_column"] = forms.IntegerField(
                help_text=_("1-based column index for the (numerical) grade"),
                min_value=1,
                label=_("Points column"))
        self.fields["feedback_column"] = forms.IntegerField(
                help_text=_("1-based column index for further (textual) feedback"),
                min_value=1, required=False,
                label=_("Feedback column"))
        self.fields["max_points"] = forms.DecimalField(
                initial=100,
                # Translators: "Max point" refers to full credit in points.
                label=_("Max points"))

        self.helper.add_input(
                Submit("preview", _("Preview"),
                    css_class="col-lg-offset-2"))
        self.helper.add_input(
                Submit("import", _("Import")))


class ParticipantNotFound(ValueError):
    pass


def find_participant_from_id(course, id_str):
    id_str = id_str.strip().lower()

    matches = (Participation.objects
            .filter(
                course=course,
                status=participation_status.active,
                user__email__istartswith=id_str)
            .select_related("user"))

    surviving_matches = []
    for match in matches:
        if match.user.email.lower() == id_str:
            surviving_matches.append(match)
            continue

        email = match.user.email.lower()
        at_index = email.index("@")
        assert at_index > 0
        uid = email[:at_index]

        if uid == id_str:
            surviving_matches.append(match)
            continue

    if not surviving_matches:
        raise ParticipantNotFound(
                # Translators: use id_string to find user (participant).
                _("no participant found for '%(id_string)s'") % {"id_string": id_str})
    if len(surviving_matches) > 1:
        raise ParticipantNotFound(
                _("more than one participant found for '%(id_string)s'") % {"id_string": id_str})

    return surviving_matches[0]


def fix_decimal(s):
    if "," in s and "." not in s:
        comma_count = len([c for c in s if c == ","])
        if comma_count == 1:
            return s.replace(",", ".")
        else:
            return s

    else:
        return s


def csv_to_grade_changes(
        log_lines,
        course, grading_opportunity, attempt_id, file_contents,
        id_column, points_column, feedback_column, max_points,
        creator, grade_time, has_header):
    result = []

    import csv

    total_count = 0
    spamreader = csv.reader(file_contents)
    for row in spamreader:
        if has_header:
            has_header = False
            continue

        gchange = GradeChange()
        gchange.opportunity = grading_opportunity
        try:
            gchange.participation = find_participant_from_id(
                    course, row[id_column-1])
        except ParticipantNotFound as e:
            log_lines.append(e)
            continue

        gchange.state = grade_state_change_types.graded
        gchange.attempt_id = attempt_id

        points_str = row[points_column-1].strip()
        # Moodle's "NULL" grades look like this.
        if points_str in ["-", ""]:
            gchange.points = None
        else:
            gchange.points = float(fix_decimal(points_str))

        gchange.max_points = max_points
        if feedback_column is not None:
            gchange.comment = row[feedback_column-1]

        gchange.creator = creator
        gchange.grade_time = grade_time

        last_grades = (GradeChange.objects
                .filter(
                    opportunity=grading_opportunity,
                    participation=gchange.participation,
                    attempt_id=gchange.attempt_id)
                .order_by("-grade_time")[:1])

        if last_grades.count():
            last_grade, = last_grades

            if last_grade.state == grade_state_change_types.graded:

                updated = []
                if last_grade.points != gchange.points:
                    updated.append("points")
                if last_grade.max_points != gchange.max_points:
                    updated.append("max_points")
                if last_grade.comment != gchange.comment:
                    updated.append("comment")

                if updated:
                    log_lines.append(_("%(participation)s: %(updated)s updated") % {
                        'participation':gchange.participation,
                        'updated':", ".join(updated)})

                    result.append(gchange)
            else:
                result.append(gchange)

        else:
            result.append(gchange)

        total_count += 1

    return total_count, result


@course_view
@transaction.atomic
def import_grades(pctx):
    if pctx.role != participation_role.instructor:
        raise PermissionDenied()

    form_text = ""

    log_lines = []

    request = pctx.request
    if request.method == "POST":
        form = ImportGradesForm(
                pctx.course, request.POST, request.FILES)

        is_import = "import" in request.POST
        if form.is_valid():
            try:
                total_count, grade_changes = csv_to_grade_changes(
                        log_lines=log_lines,
                        course=pctx.course,
                        grading_opportunity=form.cleaned_data["grading_opportunity"],
                        attempt_id=form.cleaned_data["attempt_id"],
                        file_contents=request.FILES["file"],
                        id_column=form.cleaned_data["id_column"],
                        points_column=form.cleaned_data["points_column"],
                        feedback_column=form.cleaned_data["feedback_column"],
                        max_points=form.cleaned_data["max_points"],
                        creator=request.user,
                        grade_time=now(),
                        has_header=form.cleaned_data["format"] == "csvhead")
            except Exception as e:
                messages.add_message(pctx.request, messages.ERROR,
                        _("Error: %(err_type)s %(err_str)s") % {'err_type':type(e).__name__, 'err_str':str(e)})
            else:
                if total_count != len(grade_changes):
                    messages.add_message(pctx.request, messages.INFO,
                            _("%(total)d grades found, %(unchaged)d unchanged.")
                            % {'total':total_count, 'unchaged':total_count - len(grade_changes)})

                from django.template.loader import render_to_string

                if is_import:
                    GradeChange.objects.bulk_create(grade_changes)
                    form_text = render_to_string(
                            "course/grade-import-preview.html", {
                                "show_grade_changes": False,
                                "log_lines": log_lines,
                                })
                    messages.add_message(pctx.request, messages.SUCCESS,
                            _("%d grades imported.") % len(grade_changes))
                else:
                    form_text = render_to_string(
                            "course/grade-import-preview.html", {
                                "show_grade_changes": True,
                                "grade_changes": grade_changes,
                                "log_lines": log_lines,
                                })

    else:
        form = ImportGradesForm(pctx.course)

    return render_course_page(pctx, "course/generic-course-form.html", {
        "form_description": _("Import Grade Data"),
        "form": form,
        "form_text": form_text,
        })

# }}}

# vim: foldmethod=marker<|MERGE_RESOLUTION|>--- conflicted
+++ resolved
@@ -831,14 +831,11 @@
                     messages.add_message(pctx.request, messages.SUCCESS,
                             _("Session ended."))
 
-<<<<<<< HEAD
                 elif op == "reopen":
                     reopen_session(session)
                     messages.add_message(pctx.request, messages.SUCCESS,
                             _("Session reopened."))
 
-=======
->>>>>>> 97c2ea6e
                 elif op == "regrade":
                     regrade_session(
                             pctx.repo, pctx.course, session)
