{% extends "course/course-base.html" %}
{% load i18n %}

{% load static %}

{% block title %}
  {{ course.number}}
  {% trans "Calendar" %} - {{ relate_site_name }}
{% endblock %}

<<<<<<< HEAD
{% block header_extra %}
=======
{%block head_assets_extra %}
>>>>>>> 1d01fd12
  <link rel='stylesheet' href='{% static "fullcalendar/dist/fullcalendar.css" %}' />
  <script src='{% static "moment/moment.js" %}'></script>
  <script src='{% static "fullcalendar/dist/fullcalendar.js" %}'></script>
  {# load calendar with local language #}
  {% get_current_language as LANGUAGE_CODE %}
  <script src='{% static "fullcalendar/dist/lang/" %}{{ LANGUAGE_CODE }}.js'></script>
{% endblock %}

{% block content %}
  <h1>{{ course.number}} {% trans "Calendar" %}</h1>
  {% if pperm.edit_events %}
    <div>
      <a
          {% if edit_view %}
            href="{% url "relate-view_calendar" course.identifier %}"
          {% else %}
            href="{% url "relate-edit_calendar" course.identifier %}"
          {% endif %}
          type="button" class="btn btn-primary">
        {% if edit_view %}
          {% trans "Switch to Student View" %}
        {% else %}
          {% trans "Switch to Edit View" %}
        {% endif %}
      </a>
      {% if edit_view %}
        <button id="create-new-event" type="button" class="btn btn-danger btn-md" data-toggle="modal" data-target="#editModal" onclick="remove_event_id_field();" title="create a new event">{% trans "Create a new event" %}</button>
      {% endif %}
    </div>
  {% endif %}
  <div id="coursecal" style="margin-top:3em"></div>

  <b>{% trans "Note" %}:</b> {% if edit_view %}{% trans "Different from the students' calendar, this calender shows <b>all</b> events. " %}{% endif %}{% trans "Some calendar entries are clickable and link to entries below." %}


  <div style="margin-top:3ex">
  {% for event_info in event_info_list %}
    <div id="event-{{ event_info.id }}" class="panel panel-default relate-calendar-event">
      <div class="panel-heading">
        <b>{{ event_info.human_title }}</b>
        ({{ event_info.start_time }}{% if event_info.end_time %} - {{ event_info.end_time }}{% endif %})
      </div>
      <div class="panel-body">
        {{ event_info.description|safe }}
      </div>
    </div>
  {% endfor%}
  </div>

  {% if edit_view %}
    <div id="editModal" class="modal fade" role="dialog">
      <div class="modal-dialog modal-lg modal-sm">
        <form method="POST" class="form-horizontal">
          <div class="modal-content">
            <div class="modal-body">
              <br>
              {% load crispy_forms_tags %}
              {% if form_description %}
                <h1>{{ form_description }}</h1>
              {% endif %}
              {{ form_text|safe }}
              {% if form %}
                {% crispy form %}
              {% endif %}
              {% if forms %}
                {% for sub_form in forms %}
                  <div class="well">
                    {% crispy sub_form %}
                  </div>
                {% endfor %}
              {% endif %}
              {% if edit_existing_event_flag %}
                <input type="hidden" name="existing_event_to_save" id="existing_event_to_save" value='{{id_to_edit}}' readonly>
              {% endif %}
            </div>
            <div class="modal-footer">
              <button class="btn btn-md btn-default" data-dismiss="modal" type="button">{% trans "Cancel" %}</button>
              <button class="btn btn-md btn-success" type="submit">{% trans "Save" %}</button>
            </div>
        </form>
      </div>
    </div>
    <form method='post' name='existing_event_edit_form'>
      {% csrf_token %}
      <input type='Hidden' name='id_to_edit' id="id_to_edit" value=''>
    </form>
    <form method='post' name='existing_event_delete_form'>
      {% csrf_token %}
      <input type='Hidden' name='id_to_delete' id="id_to_delete" value=''>
    </form>
  {% endif %}
{% endblock %}

{% block page_bottom_javascript_extra %}
  <script type="text/javascript">
    $(document).ready(function() {
      $('#coursecal').fullCalendar({
        header: {
          left: 'prev,next today',
          center: 'title',
          right: 'month,agendaWeek,agendaDay'
        },
        defaultDate: '{{ default_date }}',
        timezone: "local",
        events: {{ events_json|safe }},
        {% if edit_view %}
          eventRender: function(event, element) {
            element.find('.fc-title').append( '<span class="glyphicon glyphicon-remove-circle" style="float:right;cursor:pointer" id="remove" title="{% trans 'Remove this event'%}" data-confirm="{% trans "Are you sure you want to delete this event?" %}" data-event-id="'+event.id+'"></span>');
            element.find('.fc-title').append( '<span class="glyphicon glyphicon-pencil" style="float:right; cursor:pointer" id="edit" title="{% trans 'Edit this event'%}"> </span>');
            element.find("#edit").click(function() {
              edit_existing_event(event.id);
            });
            element.find("span[data-confirm]").click(function() {
              var event_id = $(this).data('event-id');
              if (!$('#deleteConfirmModal').length) {
                $('body').append(
                    '<div class="modal fade" id="deleteConfirmModal" tabindex="-1" role="dialog" aria-labelledby="exampleModalLabel" aria-hidden="true">' +
                    '  <div class="modal-dialog" role="document">' +
                    '    <div class="modal-content">' +
                    '      <div class="modal-header">' +
                    '        <button type="button" class="close" data-dismiss="modal" aria-label="Close">' +
                    '          <span aria-hidden="true">&times;</span>' +
                    '        </button>' +
                    '        <h3 class="modal-title" >{% trans "Please confirm" %}</h3>' +
                    '      </div>' +
                    '      <div class="modal-body">' +
                    '      </div>' +
                    '      <div class="modal-footer">' +
                    '        <button type="button" class="btn btn-secondary" data-dismiss="modal">{% trans "Cancel" %}</button>' +
                    '        <button type="button" class="btn btn-primary" id="deleteConfirmOK">{% trans "Delete" %}</button>' +
                    '      </div>' +
                    '    </div>' +
                    '  </div>' +
                    '</div>');
              }
              var $delete_confirm_modal = $('#deleteConfirmModal');
                  $delete_confirm_modal.find('.modal-body').text($(this).attr('data-confirm'));
                  $('#deleteConfirmOK').data('event-id', event_id).click(function() {
                delete_existing_event($(this).data('event-id'));
              });
                  $delete_confirm_modal.modal({show:true});
                  return false;
              });
          }
        {% endif %}
      });
      {% if edit_view %}
        {% if edit_existing_event_flag %}
          $('#editModal').modal('show');
        {% endif %}
      {% endif %}
    });

    function edit_existing_event(event_id) {
      $('#id_to_edit').val(event_id);
      document.existing_event_edit_form.submit();
    }

    function delete_existing_event(event_id) {
      $('#id_to_delete').val(event_id);
      document.existing_event_delete_form.submit();
    }

    function remove_event_id_field() {
      $('#existing_event_to_save').remove()
    }

  </script>
  {{ block.super }}
{% endblock %}<|MERGE_RESOLUTION|>--- conflicted
+++ resolved
@@ -8,11 +8,7 @@
   {% trans "Calendar" %} - {{ relate_site_name }}
 {% endblock %}
 
-<<<<<<< HEAD
-{% block header_extra %}
-=======
 {%block head_assets_extra %}
->>>>>>> 1d01fd12
   <link rel='stylesheet' href='{% static "fullcalendar/dist/fullcalendar.css" %}' />
   <script src='{% static "moment/moment.js" %}'></script>
   <script src='{% static "fullcalendar/dist/fullcalendar.js" %}'></script>
