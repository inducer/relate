{% extends "course/course-base.html" %}
{% load i18n %}

{% load crispy_forms_tags %}

{% block title %}
        {{ page_data.group_id }}/{{ page_data.page_id }} - {{ flow_identifier}} 
    - {% trans "Grading" %}
    - {% trans "RELATE" %}
{% endblock %}

{% block root_container %}
  <div class="grading-page-student-work">
    <div class="row">
      {# {{{ student view #}

      {{ body|safe }}

      {% if form_html %}
        <div class="well">
          {{ form_html|safe }}
        </div>
      {% endif %}

      {% if feedback %}
        <div class="alert
          {% if feedback.correctness == 1 %}
            alert-success
          {% elif feedback.correctness == 0 %}
            alert-danger
          {% else%}
            alert-info
          {% endif %}
          ">
            <p>{{ feedback.feedback|safe }}</p>
            {% if feedback.bulk_feedback %}
              <p>{{ feedback.bulk_feedback|safe }}</p>
            {% endif %}
        </div>
      {% endif %}

      {# }}} #}

    </div>
  </div>
  <div class="grading-page-grade-entry">
    <div class="row">
      <h1> {% trans "Grading" %}: <tt>{{ flow_identifier}} - {{ page_data.group_id }}/{{ page_data.page_id }}</tt> </h1>

      {% include "base-page-top.html" %}

      {# {{{ header table #}
      <table class="table table-condensed">
        <thead>
          <th>{% trans "Property" %}</th><th>{% trans "Value" %}</th>
        </thead>
        <tbody>
<<<<<<< HEAD
        <tr>
          <td>{% trans "Flow session" %}</td>
          <td>
            <tt><a href="{% url "relate-view_single_grade" course.identifier flow_session.participation.id grading_opportunity.id %}"><i class="fa fa-level-up"></i> {{ flow_identifier }}</a></tt>
            {# Translators: the grade information "for" a participant with fullname + (username) #}
            {% blocktrans trimmed with last_name=flow_session.participation.user.last_name first_name=flow_session.participation.user.first_name username=flow_session.participation.user.username %}
                for {{ last_name }}, {{ first_name }} ({{ username }})
            {% endblocktrans %}
          </td>
        </tr>
=======
        {% if grading_opportunity != None %}
          <tr>
            <td>Flow session</td>
            <td>
              <tt><a href="{% url "relate-view_single_grade" course.identifier flow_session.participation.id grading_opportunity.id %}"><i class="fa fa-level-up"></i> {{ flow_identifier }}</a></tt>
              for
              {{ flow_session.participation.user.last_name }}, {{ flow_session.participation.user.first_name }}
              ({{ flow_session.participation.user.username }})
            </td>
          </tr>
        {% endif %}
>>>>>>> 9f9e2115
        <tr>
          <td>
            {% if prev_flow_session_id != None %}
              <a href="{% url "relate-grade_flow_page" course.identifier prev_flow_session_id page_data.ordinal %}"
                 accesskey="p" class="btn btn-default btn-xs" title="Alt/Cmd(+Shift+)p"><i class="fa fa-chevron-left"></i></a>
            {% else %}
              <a href="#" class="btn btn-default btn-xs disabled"><i class="fa fa-chevron-left"></i></a>
            {% endif %}
            {% if next_flow_session_id %}
              <a href="{% url "relate-grade_flow_page" course.identifier next_flow_session_id page_data.ordinal %}"
                 accesskey="n" class="btn btn-default btn-xs" title="Alt/Cmd+(Shift+)n"><i class="fa fa-chevron-right"></i></a>
            {% else %}
              <a href="#" class="btn btn-default btn-xs disabled"><i class="fa fa-chevron-right"></i></a>
            {% endif %}
              {% trans "Session" %}
          </td>
          <td>
            ID: {{ flow_session.id }}
            &middot;{% include "course/flow-session-state.html" %}
            &middot; {% trans "Start:"%} {{ flow_session.start_time }}

          </td>
        </tr>
        <tr>
          <td>
            {% if page_data.ordinal > 0 %}
              <a href="{% url "relate-grade_flow_page" course.identifier flow_session.id page_data.previous_ordinal %}"
                  class="btn btn-default btn-xs"><i class="fa fa-chevron-left"></i></a>
            {% else %}
              <a href="#" class="btn btn-default btn-xs disabled"><i class="fa fa-chevron-left"></i></a>
            {% endif %}
            {% if page_data.next_ordinal < flow_session.page_count %}
              <a href="{% url "relate-grade_flow_page" course.identifier flow_session.id page_data.next_ordinal %}"
                  class="btn btn-default btn-xs"><i class="fa fa-chevron-right"></i></a>
            {% else %}
              <a href="#" class="btn btn-default btn-xs disabled"><i class="fa fa-chevron-right"></i></a>
            {% endif %}
            {% trans "Page number" %}
          </td>
          <td>
            {{ ordinal }}
          </td>
        </tr>
        {% if max_points != None %}
        <tr>
          <td>{% trans "Points awarded" %}</td>
          <td>
            {% if points_awarded != None %}
              {{ points_awarded|floatformat:1 }}
            {% else %}
              {% trans "(unknown)" %}
            {% endif %}
            /
            {{ max_points|floatformat:1 }} 
            {# Translators: the unit name in grading #}
            {% blocktrans trimmed count counter=max_points %}
              point
            {% plural %}
              points
            {% endblocktrans %}  
          </td>
        </tr>
        {% endif %}
        {% if most_recent_grade != None %}
        <tr>
          <td>{% trans "Graded" %}</td>
          <td>
            {% if most_recent_grade.grader == None %}
              {% trans "(autograded)" %}
            {% else %}
              {# Translators: the grade is awarded "by" some humman grader. #}
              {% blocktrans %} by {{ most_recent_grade.grader.get_full_name }} {% endblocktrans %}
            {% endif %}
            {# Translators: the most recent grade is provided "at" some time. #}  
            {% blocktrans trimmed with grade_time=most_recent_grade.grade_time %} 
              at {{ grade_time }} 
            {% endblocktrans %}
          </td>
        </tr>
        {% endif %}
      </table>
      {# }}} #}

      {# {{{ grading form #}

      {% if grading_form_html != None %}
        {{ grading_form_html|safe }}
      {% endif %}

      {# }}} #}
    </div>
  </div>
{% endblock %}

{# vim: set foldmethod=marker: #}<|MERGE_RESOLUTION|>--- conflicted
+++ resolved
@@ -55,7 +55,7 @@
           <th>{% trans "Property" %}</th><th>{% trans "Value" %}</th>
         </thead>
         <tbody>
-<<<<<<< HEAD
+        {% if grading_opportunity != None %}
         <tr>
           <td>{% trans "Flow session" %}</td>
           <td>
@@ -66,19 +66,7 @@
             {% endblocktrans %}
           </td>
         </tr>
-=======
-        {% if grading_opportunity != None %}
-          <tr>
-            <td>Flow session</td>
-            <td>
-              <tt><a href="{% url "relate-view_single_grade" course.identifier flow_session.participation.id grading_opportunity.id %}"><i class="fa fa-level-up"></i> {{ flow_identifier }}</a></tt>
-              for
-              {{ flow_session.participation.user.last_name }}, {{ flow_session.participation.user.first_name }}
-              ({{ flow_session.participation.user.username }})
-            </td>
-          </tr>
         {% endif %}
->>>>>>> 9f9e2115
         <tr>
           <td>
             {% if prev_flow_session_id != None %}
