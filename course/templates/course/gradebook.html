{% extends "course/course-base.html" %}
{% load i18n %}

{% block title %}
  {% trans "Grade book" %} - {% trans "RELATE" %}
{% endblock %}

{% block header_extra %}
  {% include "datatables-header.html" %}
{% endblock %}

{% block content %}
  <h1>{% trans "Grade book" %}</h1>

  <table class="table table-striped gradebook ">
    <thead>
      <th class="headcol">{% trans "User ID" %}</th>
      <th class="datacol">{% trans "Name" context "real name of a user" %}</th>
<<<<<<< HEAD
      {% for opp in grading_opportunities %}
      <th class="datacol"><a href="{% url "relate-view_grades_by_opportunity" course.identifier opp.pk %}">{{ opp.name }}</a> <tt style="font-size:x-small">({{ opp.identifier }})</tt></th>
=======
      {% for opp in grading_opportunities reversed %}
      <th class="datacol"><a href="{% url "relate-view_grades_by_opportunity" course.identifier opp.pk %}">{{ opp.name }}</a> <tt style="font-size:x-small">({{ opp.identifier }})</th>
>>>>>>> a6741aa2
      {% endfor %}
    </thead>
    <tbody>
      {% for participation, grades in grade_table %}
      <tr>
        <td class="headcol"><a href="{% url "relate-view_participant_grades" course.identifier participation.id %}"><span class="sensitive">{{ participation.user.username }}</span></a></td>
        <td class="datacol">
          <span class="sensitive">
            {{ participation.user.get_full_name }}
          </span>
          ({{ participation.get_role_desc }})
        </td>
        {% for grade_info in grades reversed %}
          <td class="datacol"
            {% if grade_info.grade_state_machine.percentage != None %}
            data-order="{{ grade_info.grade_state_machine.percentage }}"
            {% else %}
            data-order="-1"
            {% endif %}
                      >
            <a href="{% url "relate-view_single_grade" course.identifier participation.id grade_info.opportunity.id %}"
               ><span class="sensitive">{{ grade_info.grade_state_machine.stringify_state }}</span></a>
          </td>
        {% endfor %}
      </tr>
      {% endfor %}
    </tbody>
  </table>

  {% load static coursetags %}
  {% get_current_js_lang_name as LANG %}
  <script type="text/javascript">
    var tbl = $("table.gradebook").dataTable({
        "scrollX": true,
        "scrollCollapse": true,
        "paging": true,
        "ordering": true,
        "columnDefs": [{ type: 'name', targets: 1 }],
        "language": {url: '{% static "datatables-i18n/i18n/" %}{{LANG}}.json'},
    } );
    new $.fn.dataTable.FixedColumns(tbl);
  </script>

{% endblock %}<|MERGE_RESOLUTION|>--- conflicted
+++ resolved
@@ -16,13 +16,8 @@
     <thead>
       <th class="headcol">{% trans "User ID" %}</th>
       <th class="datacol">{% trans "Name" context "real name of a user" %}</th>
-<<<<<<< HEAD
-      {% for opp in grading_opportunities %}
+      {% for opp in grading_opportunities reversed %}
       <th class="datacol"><a href="{% url "relate-view_grades_by_opportunity" course.identifier opp.pk %}">{{ opp.name }}</a> <tt style="font-size:x-small">({{ opp.identifier }})</tt></th>
-=======
-      {% for opp in grading_opportunities reversed %}
-      <th class="datacol"><a href="{% url "relate-view_grades_by_opportunity" course.identifier opp.pk %}">{{ opp.name }}</a> <tt style="font-size:x-small">({{ opp.identifier }})</th>
->>>>>>> a6741aa2
       {% endfor %}
     </thead>
     <tbody>
