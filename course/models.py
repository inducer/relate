# -*- coding: utf-8 -*-

from __future__ import division, unicode_literals

__copyright__ = "Copyright (C) 2014 Andreas Kloeckner"

__license__ = """
Permission is hereby granted, free of charge, to any person obtaining a copy
of this software and associated documentation files (the "Software"), to deal
in the Software without restriction, including without limitation the rights
to use, copy, modify, merge, publish, distribute, sublicense, and/or sell
copies of the Software, and to permit persons to whom the Software is
furnished to do so, subject to the following conditions:

The above copyright notice and this permission notice shall be included in
all copies or substantial portions of the Software.

THE SOFTWARE IS PROVIDED "AS IS", WITHOUT WARRANTY OF ANY KIND, EXPRESS OR
IMPLIED, INCLUDING BUT NOT LIMITED TO THE WARRANTIES OF MERCHANTABILITY,
FITNESS FOR A PARTICULAR PURPOSE AND NONINFRINGEMENT. IN NO EVENT SHALL THE
AUTHORS OR COPYRIGHT HOLDERS BE LIABLE FOR ANY CLAIM, DAMAGES OR OTHER
LIABILITY, WHETHER IN AN ACTION OF CONTRACT, TORT OR OTHERWISE, ARISING FROM,
OUT OF OR IN CONNECTION WITH THE SOFTWARE OR THE USE OR OTHER DEALINGS IN
THE SOFTWARE.
"""

from typing import cast

import six

from django.db import models, IntegrityError
from django.utils.timezone import now
from django.urls import reverse
from django.core.exceptions import ValidationError, ObjectDoesNotExist
from django.utils.translation import (
        ugettext_lazy as _, pgettext_lazy)
from django.core.validators import RegexValidator
from django.db.models.signals import post_save
from django.dispatch import receiver

from django.conf import settings

from relate.utils import string_concat
from course.constants import (  # noqa
        user_status, USER_STATUS_CHOICES,
        participation_status, PARTICIPATION_STATUS_CHOICES,
        flow_permission, FLOW_PERMISSION_CHOICES,
        flow_session_expiration_mode, FLOW_SESSION_EXPIRATION_MODE_CHOICES,
        grade_aggregation_strategy, GRADE_AGGREGATION_STRATEGY_CHOICES,
        grade_state_change_types, GRADE_STATE_CHANGE_CHOICES,
        flow_rule_kind, FLOW_RULE_KIND_CHOICES,
        exam_ticket_states, EXAM_TICKET_STATE_CHOICES,
        participation_permission, PARTICIPATION_PERMISSION_CHOICES,

        COURSE_ID_REGEX, GRADING_OPP_ID_REGEX, NAME_VALID_REGEX
        )

from course.page.base import AnswerFeedback


# {{{ mypy

if False:
    from typing import List, Dict, Any, Optional, Text, Iterable, Tuple, FrozenSet  # noqa
    from course.content import FlowDesc  # noqa
    import datetime # noqa

# }}}


from jsonfield import JSONField
from yamlfield.fields import YAMLField


# {{{ course

def validate_course_specific_language(value):
    # type: (Text) -> None
    if not value.strip():
        # the default value is ""
        return
    if value not in (
                [lang_code for lang_code, lang_descr in settings.LANGUAGES]
                + [settings.LANGUAGE_CODE]):
        raise ValidationError(
            _("'%s' is currently not supported as a course specific "
              "language at this site.") % value)


class Course(models.Model):
    identifier = models.CharField(max_length=200, unique=True,
            help_text=_("A course identifier. Alphanumeric with dashes, "
            "no spaces. This is visible in URLs and determines the location "
            "on your file system where the course's git repository lives. "
            "This should <em>not</em> be changed after the course has been created "
            "without also moving the course's git on the server."),
            verbose_name=_('Course identifier'),
            db_index=True,
            validators=[
                RegexValidator(
                    "^"+COURSE_ID_REGEX+"$",
                    message=_(
                        "Identifier may only contain letters, "
                        "numbers, and hypens ('-').")),
                    ]
            )
    name = models.CharField(
            null=True, blank=False,
            max_length=200,
            verbose_name=_('Course name'),
            help_text=_("A human-readable name for the course. "
                "(e.g. 'Numerical Methods')"))
    number = models.CharField(
            null=True, blank=False,
            max_length=200,
            verbose_name=_('Course number'),
            help_text=_("A human-readable course number/ID "
                "for the course (e.g. 'CS123')"))
    time_period = models.CharField(
            null=True, blank=False,
            max_length=200,
            verbose_name=_('Time Period'),
            help_text=_("A human-readable description of the "
                "time period for the course (e.g. 'Fall 2014')"))

    start_date = models.DateField(
            verbose_name=_('Start date'),
            null=True, blank=True)
    end_date = models.DateField(
            verbose_name=_('End date'),
            null=True, blank=True)

    hidden = models.BooleanField(
            default=True,
            help_text=_("Is the course only accessible to course staff?"),
            verbose_name=_('Only visible to course staff'))
    listed = models.BooleanField(
            default=True,
            help_text=_("Should the course be listed on the main page?"),
            verbose_name=_('Listed on main page'))
    accepts_enrollment = models.BooleanField(
            default=True,
            verbose_name=_('Accepts enrollment'))

    git_source = models.CharField(max_length=200, blank=False,
            help_text=_("A Git URL from which to pull course updates. "
            "If you're just starting out, enter "
            "<tt>git://github.com/inducer/relate-sample</tt> "
            "to get some sample content."),
            verbose_name=_('git source'))
    ssh_private_key = models.TextField(blank=True,
            help_text=_("An SSH private key to use for Git authentication. "
            "Not needed for the sample URL above."
            "You may use <a href='/generate-ssh-key'>this tool</a> to generate "
            "a key pair."),
            verbose_name=_('SSH private key'))
    course_root_path = models.CharField(max_length=200, blank=True,
            help_text=_(
                'Subdirectory <em>within</em> the git repository to use as '
                'course root directory. Not required, and usually blank. '
                'Use only if your course content lives in a subdirectory '
                'of your git repository. '
                'Should not include trailing slash.'),
            verbose_name=_('Course root in repository'))

    course_file = models.CharField(max_length=200,
            default="course.yml",
            help_text=_("Name of a YAML file in the git repository that "
            "contains the root course descriptor."),
            verbose_name=_('Course file'))
    events_file = models.CharField(max_length=200,
            default="events.yml",
            help_text=_("Name of a YAML file in the git repository that "
            "contains calendar information."),
            verbose_name=_('Events file'))

    enrollment_approval_required = models.BooleanField(
            default=False,
            help_text=_("If set, each enrolling student must be "
            "individually approved."),
            verbose_name=_('Enrollment approval required'))
    preapproval_require_verified_inst_id = models.BooleanField(
            default=True,
            help_text=_("If set, students cannot get participation "
                        "preapproval using institutional ID if "
                        "the institutional ID they provided is not "
                        "verified."),
            verbose_name=_('Prevent preapproval by institutional ID if not '
                           'verified?'))
    enrollment_required_email_suffix = models.CharField(
            max_length=200, blank=True, null=True,
            help_text=_("Enrollee's email addresses must end in the "
            "specified suffix, such as '@illinois.edu'."),
            verbose_name=_('Enrollment required email suffix'))

    from_email = models.EmailField(
            # Translators: replace "RELATE" with the brand name of your
            # website if necessary.
            help_text=_("This email address will be used in the 'From' line "
            "of automated emails sent by RELATE."),
            verbose_name=_('From email'))

    notify_email = models.EmailField(
            help_text=_("This email address will receive "
            "notifications about the course."),
            verbose_name=_('Notify email'))

    force_lang = models.CharField(max_length=200, blank=True, null=True,
            default="",
            validators=[validate_course_specific_language],
            help_text=_(
                "Which language is forced to be used for this course."),
            verbose_name=_('Course language forcibly used'))

    # {{{ XMPP

    course_xmpp_id = models.CharField(max_length=200, blank=True, null=True,
            help_text=_("(Required only if the instant message feature is "
            "desired.) The Jabber/XMPP ID (JID) the course will use to sign "
            "in to an XMPP server."),
            verbose_name=_('Course xmpp ID'))
    course_xmpp_password = models.CharField(max_length=200, blank=True, null=True,
            help_text=_("(Required only if the instant message feature is "
            "desired.) The password to go with the JID above."),
            verbose_name=_('Course xmpp password'))

    recipient_xmpp_id = models.CharField(max_length=200, blank=True, null=True,
            help_text=_("(Required only if the instant message feature is "
            "desired.) The JID to which instant messages will be sent."),
            verbose_name=_('Recipient xmpp ID'))

    # }}}

    active_git_commit_sha = models.CharField(max_length=200, null=False,
            blank=False,
            verbose_name=_('Active git commit SHA'))

    participants = models.ManyToManyField(settings.AUTH_USER_MODEL,
            through='Participation')

    class Meta:
        verbose_name = _("Course")
        verbose_name_plural = _("Courses")

    def __unicode__(self):
        return self.identifier

    if six.PY3:
        __str__ = __unicode__

    def clean(self):
        if self.force_lang:
            self.force_lang = self.force_lang.strip()

    def get_absolute_url(self):
        return reverse("relate-course_page", args=(self.identifier,))

    def get_from_email(self):
        if settings.RELATE_EMAIL_SMTP_ALLOW_NONAUTHORIZED_SENDER:
            return self.from_email
        else:
            return getattr(
                settings, "NOTIFICATION_EMAIL_FROM",
                settings.ROBOT_EMAIL_FROM)

    def get_reply_to_email(self):
        # this functionality need more fields in Course model,
        # about the preference of the course.
        if settings.RELATE_EMAIL_SMTP_ALLOW_NONAUTHORIZED_SENDER:
            return self.from_email
        else:
            return self.notify_email

    def save(self, *args, **kwargs):
        self.full_clean()  # performs regular validation then clean()
        super(Course, self).save(*args, **kwargs)

# }}}


# {{{ event

class Event(models.Model):
    """An event is an identifier that can be used to specify dates in
    course content.
    """

    course = models.ForeignKey(Course,
            verbose_name=_('Course'), on_delete=models.CASCADE)
    kind = models.CharField(max_length=50,
            # Translators: format of event kind in Event model
            help_text=_("Should be lower_case_with_underscores, no spaces "
            "allowed."),
            verbose_name=_('Kind of event'))
    ordinal = models.IntegerField(blank=True, null=True,
            # Translators: ordinal of event of the same kind
            verbose_name=_('Ordinal of event'))

    time = models.DateTimeField(verbose_name=_('Start time'))
    end_time = models.DateTimeField(null=True, blank=True,
            verbose_name=_('End time'))
    all_day = models.BooleanField(default=False,
            # Translators: for when the due time is "All day", how the webpage
            # of a event is displayed.
            help_text=_("Only affects the rendering in the class calendar, "
            "in that a start time is not shown"),
            verbose_name=_('All day'))

    shown_in_calendar = models.BooleanField(default=True,
            help_text=_("Shown in students' calendar"),
            verbose_name=_('Shown in calendar'))

    class Meta:
        verbose_name = _("Event")
        verbose_name_plural = _("Events")
        ordering = ("course", "time")
        unique_together = (("course", "kind", "ordinal"))

    def __unicode__(self):
        if self.ordinal is not None:
            return "%s %s" % (self.kind, self.ordinal)
        else:
            return self.kind

<<<<<<< HEAD
    def save(self, *args, **kwargs):
        # When ordinal is Null, unique_together failed to identify duplicate entries
        if not self.ordinal:
            if not self.pk:
                object_exist = bool(
                    Event.objects.filter(
                        kind=self.kind, ordinal__isnull=True).count())
                if object_exist:
                    from django.db import IntegrityError
                    raise IntegrityError()
=======
    def clean(self):
        super(Event, self).clean()

        if self.end_time:
            if self.end_time < self.time:
                raise ValidationError(
                    {"end_time":
                         _("End time must not be ahead of start time.")})

    def save(self, *args, **kwargs):
        self.full_clean()

        if self.ordinal is None:
            null_ordinal_qset = Event.objects.filter(
                kind=self.kind, ordinal__isnull=True)

            if self.pk:
                null_ordinal_qset = null_ordinal_qset.exclude(id=self.pk)

            if null_ordinal_qset.exists():
                raise IntegrityError()

>>>>>>> e2a0a01c
        super(Event, self).save(*args, **kwargs)

    if six.PY3:
        __str__ = __unicode__

# }}}


# {{{ participation

class ParticipationTag(models.Model):
    course = models.ForeignKey(Course,
            verbose_name=_('Course'), on_delete=models.CASCADE)
    name = models.CharField(max_length=100, unique=True,
            # Translators: name format of ParticipationTag
            help_text=_("Format is lower-case-with-hyphens. "
            "Do not use spaces."),
            verbose_name=_('Name of participation tag'))
    shown_to_participant = models.BooleanField(default=False,
            verbose_name=_('Shown to pariticpant'))

    def clean(self):
        super(ParticipationTag, self).clean()

        import re
        name_valid_re = re.compile(NAME_VALID_REGEX)

        if name_valid_re.match(self.name) is None:
            field_name = "name"
            raise ValidationError(
                {field_name:
                     _("'%s' contains invalid characters.") % field_name})

    def __unicode__(self):
        return "%s (%s)" % (self.name, self.course)

    if six.PY3:
        __str__ = __unicode__

    class Meta:
        verbose_name = _("Participation tag")
        verbose_name_plural = _("Participation tags")
        unique_together = (("course", "name"),)
        ordering = ("course", "name")


class ParticipationRole(models.Model):
    course = models.ForeignKey(Course,
            verbose_name=_('Course'), on_delete=models.CASCADE)
    identifier = models.CharField(
            max_length=100, blank=False, null=False,
            help_text=_("A symbolic name for this role, used in course code. "
            "lower_case_with_underscores, no spaces. May be any string. The "
            "name 'unenrolled' is special and refers to anyone not enrolled "
            "in the course."),
            verbose_name=_('Role identifier'))
    name = models.CharField(max_length=200, blank=False, null=False,
            help_text=_("A human-readable description of this role."),
            verbose_name=_('Role name'))

    is_default_for_new_participants = models.BooleanField(default=False,
            verbose_name=_('Is default role for new participants'))
    is_default_for_unenrolled = models.BooleanField(default=False,
            verbose_name=_('Is default role for unenrolled users'))

    def clean(self):
        super(ParticipationRole, self).clean()

        import re
        identifier_valid_re = re.compile(NAME_VALID_REGEX)

        if identifier_valid_re.match(self.identifier) is None:
            field_name = "identifier"
            raise ValidationError(
                {field_name:
                     _("'%s' contains invalid characters.") % field_name})

    def __unicode__(self):
        return _("%(identifier)s in %(course)s") % {
            "identifier": self.identifier,
            "course": self.course}

    # {{{ permissions handling

    _permissions_cache = None  # type: FrozenSet[Tuple[Text, Optional[Text]]]

    def permission_tuples(self):
        # type: () -> FrozenSet[Tuple[Text, Optional[Text]]]

        if self._permissions_cache is not None:
            return self._permissions_cache

        perm = list(
                    ParticipationRolePermission.objects.filter(role=self)
                    .values_list("permission", "argument"))

        fset_perm = frozenset(
                (permission, argument) if argument else (permission, None)
                for permission, argument in perm)

        self._permissions_cache = fset_perm
        return fset_perm

    def has_permission(self, perm, argument=None):
        # type: (Text, Optional[Text]) -> bool
        return (perm, argument) in self.permission_tuples()

    # }}}
    if six.PY3:
        __str__ = __unicode__

    class Meta:
        verbose_name = _("Participation role")
        verbose_name_plural = _("Participation roles")
        unique_together = (("course", "identifier"),)
        ordering = ("course", "identifier")


class ParticipationPermissionBase(models.Model):
    permission = models.CharField(max_length=200, blank=False, null=False,
            choices=PARTICIPATION_PERMISSION_CHOICES,
            verbose_name=_('Permission'),
            db_index=True)
    argument = models.CharField(max_length=200, blank=True, null=True,
            verbose_name=_('Argument'))

    class Meta:
        abstract = True

    def __unicode__(self):
        if self.argument:
            return "%s %s" % (self.permission, self.argument)
        else:
            return self.permission

    if six.PY3:
        __str__ = __unicode__


class ParticipationRolePermission(ParticipationPermissionBase):
    role = models.ForeignKey(ParticipationRole,
            verbose_name=_('Role'), on_delete=models.CASCADE,
            related_name="permissions")

    def __unicode__(self):
        # Translators: permissions for roles
        return _("%(permission)s for %(role)s") % {
            "permission": super(ParticipationRolePermission, self).__unicode__(),
            "role": self.role}

    if six.PY3:
        __str__ = __unicode__

    class Meta:
        verbose_name = _("Participation role permission")
        verbose_name_plural = _("Participation role permissions")
        unique_together = (("role", "permission", "argument"),)


class Participation(models.Model):
    user = models.ForeignKey(settings.AUTH_USER_MODEL,
            verbose_name=_('User ID'), on_delete=models.CASCADE,
            related_name="participations")
    course = models.ForeignKey(Course, related_name="participations",
            verbose_name=_('Course'), on_delete=models.CASCADE)

    enroll_time = models.DateTimeField(default=now,
            verbose_name=_('Enroll time'))
    role = models.CharField(max_length=50,
            verbose_name=_("Role (unused)"),)
    roles = models.ManyToManyField(ParticipationRole, blank=True,
            verbose_name=_("Roles"), related_name="participation")

    status = models.CharField(max_length=50,
            choices=PARTICIPATION_STATUS_CHOICES,
            verbose_name=_('Participation status'))

    time_factor = models.DecimalField(
            max_digits=10, decimal_places=2,
            default=1,
            help_text=_("Multiplier for time available on time-limited "
            "flows"),
            verbose_name=_('Time factor'))

    preview_git_commit_sha = models.CharField(max_length=200, null=True,
            blank=True,
            verbose_name=_('Preview git commit SHA'))

    tags = models.ManyToManyField(ParticipationTag, blank=True,
            verbose_name=_('Tags'))
    notes = models.TextField(blank=True, null=True,
            verbose_name=_('Notes'))

    def __unicode__(self):
        # Translators: displayed format of Participation: some user in some
        # course as some role
        return _("%(user)s in %(course)s as %(role)s") % {
                "user": self.user, "course": self.course,
                "role": "/".join(
                    role.identifier
                    for role in self.roles.all())
                }

    if six.PY3:
        __str__ = __unicode__

    class Meta:
        verbose_name = _("Participation")
        verbose_name_plural = _("Participations")
        unique_together = (("user", "course"),)
        ordering = ("course", "user")

    def get_role_desc(self):
        return ", ".join(role.name for role in self.roles.all())

    # {{{ permissions handling

    _permissions_cache = None  # type: FrozenSet[Tuple[Text, Optional[Text]]]

    def permissions(self):
        # type: () -> FrozenSet[Tuple[Text, Optional[Text]]]

        if self._permissions_cache is not None:
            return self._permissions_cache

        perm = (
                list(
                    ParticipationRolePermission.objects.filter(
                        role__course=self.course,
                        role__participation=self)
                    .values_list("permission", "argument"))
                +
                list(
                    ParticipationPermission.objects.filter(
                        participation=self)
                    .values_list("permission", "argument")))

        fset_perm = frozenset(
                (permission, argument) if argument else (permission, None)
                for permission, argument in perm)

        self._permissions_cache = fset_perm
        return fset_perm

    def has_permission(self, perm, argument=None):
        # type: (Text, Optional[Text]) -> bool
        return (perm, argument) in self.permissions()

    # }}}


class ParticipationPermission(ParticipationPermissionBase):
    participation = models.ForeignKey(Participation,
            verbose_name=_('Participation'), on_delete=models.CASCADE,
            related_name="individual_permissions")

    class Meta:
        verbose_name = _("Participation permission")
        verbose_name_plural = _("Participation permissionss")
        unique_together = (("participation", "permission", "argument"),)


class ParticipationPreapproval(models.Model):
    email = models.EmailField(max_length=254, null=True, blank=True,
            verbose_name=_('Email'))
    institutional_id = models.CharField(max_length=254, null=True, blank=True,
            verbose_name=_('Institutional ID'))
    course = models.ForeignKey(Course,
            verbose_name=_('Course'), on_delete=models.CASCADE)
    role = models.CharField(max_length=50,
            verbose_name=_("Role (unused)"),)
    roles = models.ManyToManyField(ParticipationRole, blank=True,
            verbose_name=_("Roles"), related_name="+")

    creator = models.ForeignKey(settings.AUTH_USER_MODEL, null=True,
            verbose_name=_('Creator'), on_delete=models.SET_NULL)
    creation_time = models.DateTimeField(default=now, db_index=True,
            verbose_name=_('Creation time'))

    def __unicode__(self):
        if self.email:
            # Translators: somebody's email in some course in Participation
            # Preapproval
            return _("Email %(email)s in %(course)s") % {
                "email": self.email, "course": self.course}
        elif self.institutional_id:
            # Translators: somebody's Institutional ID in some course in
            # Participation Preapproval
            return _("Institutional ID %(inst_id)s in %(course)s") % {
                    "inst_id": self.institutional_id, "course": self.course}
        else:
            return _("Preapproval with pk %(pk)s in %(course)s") % {
                    "pk": self.pk, "course": self.course}

    if six.PY3:
        __str__ = __unicode__

    class Meta:
        verbose_name = _("Participation preapproval")
        verbose_name_plural = _("Participation preapprovals")
        unique_together = (("course", "email"),)
        ordering = ("course", "email")


def add_default_roles_and_permissions(course,
        role_model=ParticipationRole,
        role_permission_model=ParticipationRolePermission):
    from course.constants import participation_permission as pp

    rpm = role_permission_model

    def add_unenrolled_permissions(role):
        rpm(role=role, permission=pp.view_calendar).save()
        rpm(role=role, permission=pp.access_files_for,
                argument="unenrolled").save()
        rpm(role=role, permission=pp.access_files_for,
                argument="public").save()

    def add_student_permissions(role):
        rpm(role=role, permission=pp.send_instant_message).save()
        rpm(role=role, permission=pp.access_files_for,
                argument="student").save()

        add_unenrolled_permissions(role)

    def add_teaching_assistant_permissions(role):
        rpm(role=role, permission=pp.impersonate_role,
                argument="student").save()
        rpm(role=role, permission=pp.set_fake_time).save()
        rpm(role=role, permission=pp.set_pretend_facility).save()
        rpm(role=role, permission=pp.view_hidden_course_page).save()
        rpm(role=role, permission=pp.access_files_for,
                argument="ta").save()
        rpm(role=role, permission=pp.access_files_for,
                argument="in_exam").save()

        rpm(role=role, permission=pp.issue_exam_ticket).save()

        rpm(role=role, permission=pp.view_flow_sessions_from_role,
                argument="student").save()
        rpm(role=role, permission=pp.view_gradebook).save()
        rpm(role=role, permission=pp.assign_grade).save()
        rpm(role=role, permission=pp.skip_during_manual_grading).save()
        rpm(role=role, permission=pp.view_grader_stats).save()
        rpm(role=role, permission=pp.batch_download_submission).save()

        rpm(role=role, permission=pp.impose_flow_session_deadline).save()
        rpm(role=role, permission=pp.end_flow_session).save()
        rpm(role=role, permission=pp.regrade_flow_session).save()
        rpm(role=role, permission=pp.recalculate_flow_session_grade).save()

        rpm(role=role, permission=pp.reopen_flow_session).save()
        rpm(role=role, permission=pp.grant_exception).save()
        rpm(role=role, permission=pp.view_analytics).save()

        rpm(role=role, permission=pp.preview_content).save()
        rpm(role=role, permission=pp.use_markup_sandbox).save()
        rpm(role=role, permission=pp.use_page_sandbox).save()
        rpm(role=role, permission=pp.test_flow).save()
        rpm(role=role, permission=pp.query_participation).save()
        rpm(role=role, permission=pp.edit_participation).save()

        add_student_permissions(role)

    def add_instructor_permissions(role):
        rpm(role=role, permission=pp.use_admin_interface).save()
        rpm(role=role, permission=pp.impersonate_role,
                argument="ta").save()
        rpm(role=role, permission=pp.edit_course_permissions).save()
        rpm(role=role, permission=pp.edit_course).save()
        rpm(role=role, permission=pp.manage_authentication_tokens).save()
        rpm(role=role, permission=pp.access_files_for,
                argument="instructor").save()

        rpm(role=role, permission=pp.edit_exam).save()
        rpm(role=role, permission=pp.batch_issue_exam_ticket).save()

        rpm(role=role, permission=pp.view_flow_sessions_from_role,
                argument="ta").save()
        rpm(role=role, permission=pp.edit_grading_opportunity).save()
        rpm(role=role, permission=pp.batch_import_grade).save()
        rpm(role=role, permission=pp.batch_export_grade).save()

        rpm(role=role, permission=pp.batch_impose_flow_session_deadline).save()
        rpm(role=role, permission=pp.batch_end_flow_session).save()
        rpm(role=role, permission=pp.batch_regrade_flow_session).save()
        rpm(role=role, permission=pp.batch_recalculate_flow_session_grade).save()

        rpm(role=role, permission=pp.update_content).save()
        rpm(role=role, permission=pp.edit_events).save()
        rpm(role=role, permission=pp.manage_instant_flow_requests).save()
        rpm(role=role, permission=pp.preapprove_participation).save()

        add_teaching_assistant_permissions(role)

    instructor = role_model(
            course=course, identifier="instructor",
            name=_("Instructor"))
    instructor.save()
    teaching_assistant = role_model(
            course=course, identifier="ta",
            name=_("Teaching Assistant"))
    teaching_assistant.save()
    student = role_model(
            course=course, identifier="student",
            name=_("Student"),
            is_default_for_new_participants=True)
    student.save()
    unenrolled = role_model(
            course=course, identifier="unenrolled",
            name=_("Unenrolled"),
            is_default_for_unenrolled=True)
    unenrolled.save()

    rpm(role=student, permission=pp.included_in_grade_statistics).save()
    rpm(role=unenrolled, permission=pp.included_in_grade_statistics).save()

    add_unenrolled_permissions(unenrolled)
    add_student_permissions(student)
    add_teaching_assistant_permissions(teaching_assistant)
    add_instructor_permissions(instructor)


@receiver(post_save, sender=Course, dispatch_uid="add_default_permissions")
def _set_up_course_permissions(sender, instance, created, raw, using, update_fields,
        **kwargs):
    if created:
        add_default_roles_and_permissions(instance)

# }}}


# {{{ auth token

class AuthenticationToken(models.Model):
    user = models.ForeignKey(settings.AUTH_USER_MODEL,
            verbose_name=_('User ID'), on_delete=models.CASCADE)

    participation = models.ForeignKey(Participation,
            verbose_name=_('Participation'), on_delete=models.CASCADE)

    restrict_to_participation_role = models.ForeignKey(ParticipationRole,
            verbose_name=_('Restrict to role'), on_delete=models.CASCADE,
            blank=True, null=True)

    description = models.CharField(max_length=200,
            verbose_name=_('Description'))

    creation_time = models.DateTimeField(
            default=now, verbose_name=_('Creation time'))
    last_use_time = models.DateTimeField(
            verbose_name=_('Last use time'),
            blank=True, null=True)
    valid_until = models.DateTimeField(
            default=None, verbose_name=_('Valid until'),
            blank=True, null=True)
    revocation_time = models.DateTimeField(
            default=None, verbose_name=_('Revocation time'),
            blank=True, null=True)

    token_hash = models.CharField(max_length=200,
            help_text=_("A hash of the authentication token to be "
                "used for direct git access."),
            null=True, blank=True, unique=True,
            verbose_name=_('Hash of git authentication token'))

    def __unicode__(self):
        return _("Token %(id)d for %(participation)s: %(description)s") % {
                "id": self.id,
                "participation": self.participation,
                "description": self.description}

    if six.PY3:
        __str__ = __unicode__

    class Meta:
        verbose_name = _("Authentication token")
        verbose_name_plural = _("Authentication tokens")
        ordering = ("participation", "creation_time")

# }}}


# {{{ instant flow request

class InstantFlowRequest(models.Model):
    course = models.ForeignKey(Course,
            verbose_name=_('Course'), on_delete=models.CASCADE)
    flow_id = models.CharField(max_length=200,
            verbose_name=_('Flow ID'))
    start_time = models.DateTimeField(default=now,
            verbose_name=_('Start time'))
    end_time = models.DateTimeField(
            verbose_name=_('End time'))
    cancelled = models.BooleanField(default=False,
            verbose_name=_('Cancelled'))

    class Meta:
        verbose_name = _("Instant flow request")
        verbose_name_plural = _("Instant flow requests")

    def __unicode__(self):
        return _("Instant flow request for "
                "%(flow_id)s in %(course)s at %(start_time)s") \
                % {
                        "flow_id": self.flow_id,
                        "course": self.course,
                        "start_time": self.start_time,
                        }

    if six.PY3:
        __str__ = __unicode__

# }}}


# {{{ flow session

class FlowSession(models.Model):
    # This looks like it's redundant with 'participation', below--but it's not.
    # 'participation' is nullable.
    course = models.ForeignKey(Course,
            verbose_name=_('Course'), on_delete=models.CASCADE)

    participation = models.ForeignKey(Participation, null=True, blank=True,
            db_index=True, related_name="flow_sessions",
            verbose_name=_('Participation'), on_delete=models.CASCADE)

    # This looks like it's redundant with participation, above--but it's not.
    # Again--'participation' is nullable, and it is useful to be able to
    # remember what user a session belongs to, even if they're not enrolled.
    user = models.ForeignKey(settings.AUTH_USER_MODEL, null=True, blank=True,
            verbose_name=_('User'), on_delete=models.SET_NULL)

    active_git_commit_sha = models.CharField(max_length=200,
            verbose_name=_('Active git commit SHA'))
    flow_id = models.CharField(max_length=200, db_index=True,
            verbose_name=_('Flow ID'))
    start_time = models.DateTimeField(default=now,
            verbose_name=_('Start time'))
    completion_time = models.DateTimeField(null=True, blank=True,
            verbose_name=_('Completion time'))
    page_count = models.IntegerField(null=True, blank=True,
            verbose_name=_('Page count'))

    # This field allows avoiding redundant checks for whether the
    # page data is in line with the course material and the current
    # version of RELATE.
    # See course.flow.adjust_flow_session_page_data.
    page_data_at_revision_key = models.CharField(
            max_length=200, null=True, blank=True,
            verbose_name=_('Page data at course revision'),
            help_text=_(
                "Page set-up data is up-to date for this revision of the "
                "course material"))

    in_progress = models.BooleanField(default=None,
            verbose_name=_('In progress'))
    access_rules_tag = models.CharField(max_length=200, null=True,
            blank=True,
            verbose_name=_('Access rules tag'))
    expiration_mode = models.CharField(max_length=20, null=True,
            default=flow_session_expiration_mode.end,
            choices=FLOW_SESSION_EXPIRATION_MODE_CHOICES,
            verbose_name=_('Expiration mode'))

    # Non-normal: These fields can be recomputed, albeit at great expense.
    #
    # Looking up the corresponding GradeChange is also invalid because
    # some flow sessions are not for credit and still have results.

    points = models.DecimalField(max_digits=10, decimal_places=2,
            blank=True, null=True,
            verbose_name=_('Points'))
    max_points = models.DecimalField(max_digits=10, decimal_places=2,
            blank=True, null=True,
            verbose_name=_('Max point'))
    result_comment = models.TextField(blank=True, null=True,
            verbose_name=_('Result comment'))

    class Meta:
        verbose_name = _("Flow session")
        verbose_name_plural = _("Flow sessions")
        ordering = ("course", "-start_time")

    def __unicode__(self):
        if self.participation is None:
            return _("anonymous session %(session_id)d on '%(flow_id)s'") % {
                    'session_id': self.id,
                    'flow_id': self.flow_id}
        else:
            return _("%(user)s's session %(session_id)d on '%(flow_id)s'") % {
                    'user': self.participation.user,
                    'session_id': self.id,
                    'flow_id': self.flow_id}

    if six.PY3:
        __str__ = __unicode__

    def append_comment(self, s):
        # type: (Optional[Text]) -> None
        if s is None:
            return

        if self.result_comment:
            self.result_comment += "\n" + s
        else:
            self.result_comment = s

    def points_percentage(self):
        if self.points is None:
            return None
        elif self.max_points:
            return 100*self.points/self.max_points
        else:
            return None

    def answer_visits(self):
        # only use this from templates
        from course.flow import assemble_answer_visits
        return assemble_answer_visits(self)

    def last_activity(self):
        # type: () -> Optional[datetime.datetime]
        for visit in (FlowPageVisit.objects
                .filter(
                    flow_session=self,
                    answer__isnull=False,
                    is_synthetic=False)
                .order_by("-visit_time")
                [:1]):
            return visit.visit_time

        return None

    def get_expiration_mode_desc(self):
        return dict(FLOW_SESSION_EXPIRATION_MODE_CHOICES).get(
                self.expiration_mode)

# }}}


# {{{ flow page data

class FlowPageData(models.Model):
    flow_session = models.ForeignKey(FlowSession, related_name="page_data",
            verbose_name=_('Flow session'), on_delete=models.CASCADE)
    page_ordinal = models.IntegerField(null=True, blank=True,
            verbose_name=_('Page ordinal'))

    # This exists to catch changing page types in course content,
    # which will generally lead to an inconsistency disaster.
    page_type = models.CharField(max_length=200,
            verbose_name=_('Page type as indicated in course content'),
            null=True, blank=True)

    group_id = models.CharField(max_length=200,
            verbose_name=_('Group ID'))
    page_id = models.CharField(max_length=200,
            verbose_name=_('Page ID'))

    data = JSONField(null=True, blank=True,
            # Show correct characters in admin for non ascii languages.
            dump_kwargs={'ensure_ascii': False},
            verbose_name=_('Data'))
    title = models.CharField(max_length=1000,
            verbose_name=_('Page Title'), null=True, blank=True)

    bookmarked = models.BooleanField(default=False,
            help_text=_("A user-facing 'marking' feature to allow participants to "
                "easily return to pages that still need their attention."),
            verbose_name=_('Bookmarked'))

    class Meta:
        verbose_name = _("Flow page data")
        verbose_name_plural = _("Flow page data")

    def __unicode__(self):
        # flow page data
        return (_("Data for page '%(group_id)s/%(page_id)s' "
                "(page ordinal %(page_ordinal)s) in %(flow_session)s") % {
                    'group_id': self.group_id,
                    'page_id': self.page_id,
                    'page_ordinal': self.page_ordinal,
                    'flow_session': self.flow_session})

    if six.PY3:
        __str__ = __unicode__

    # Django's templates are a little daft. No arithmetic--really?
    def previous_ordinal(self):
        return self.page_ordinal - 1

    def next_ordinal(self):
        return self.page_ordinal + 1

    def human_readable_ordinal(self):
        return self.page_ordinal + 1

# }}}


# {{{ flow page visit

class FlowPageVisit(models.Model):
    # This is redundant (because the FlowSession is available through
    # page_data), but it helps the admin site understand the link
    # and provide editing.
    flow_session = models.ForeignKey(FlowSession, db_index=True,
            verbose_name=_('Flow session'), on_delete=models.CASCADE)

    page_data = models.ForeignKey(FlowPageData, db_index=True,
            verbose_name=_('Page data'), on_delete=models.CASCADE)
    visit_time = models.DateTimeField(default=now, db_index=True,
            verbose_name=_('Visit time'))
    remote_address = models.GenericIPAddressField(null=True, blank=True,
            verbose_name=_('Remote address'))

    user = models.ForeignKey(settings.AUTH_USER_MODEL, null=True,
            blank=True, related_name="visitor",
            verbose_name=_('User'), on_delete=models.SET_NULL)
    impersonated_by = models.ForeignKey(settings.AUTH_USER_MODEL,
            null=True, blank=True, related_name="impersonator",
            verbose_name=_('Impersonated by'), on_delete=models.SET_NULL)

    is_synthetic = models.BooleanField(default=False,
            help_text=_("Synthetic flow page visits are generated for "
            "unvisited pages once a flow is finished. This is needed "
            "since grade information is attached to a visit, and it "
            "needs a place to go."),
            verbose_name=_('Is synthetic'))

    answer = JSONField(null=True, blank=True,
            # Show correct characters in admin for non ascii languages.
            dump_kwargs={'ensure_ascii': False},
            # Translators: "Answer" is a Noun.
            verbose_name=_('Answer'))

    # is_submitted_answer may seem redundant with answers being
    # non-NULL, but it isn't. This supports saved (but as
    # yet ungraded) answers.

    # NULL means it's not an answer at all.
    #   (Should coincide with 'answer is None')
    # True means it's a final, submitted answer fit for grading.
    # False means it's just a saved answer.
    is_submitted_answer = models.NullBooleanField(
            # Translators: determine whether the answer is a final,
            # submitted answer fit for grading.
            verbose_name=_('Is submitted answer'))

    def __unicode__(self):
        result = (
                # Translators: flow page visit
                _("'%(group_id)s/%(page_id)s' in '%(session)s' "
                "on %(time)s")
                % {"group_id": self.page_data.group_id,
                    "page_id": self.page_data.page_id,
                    "session": self.flow_session,
                    "time": self.visit_time})

        if self.answer is not None:
            # Translators: flow page visit: if an answer is
            # provided by user then append the string.
            result += six.text_type(_(" (with answer)"))

        return result

    if six.PY3:
        __str__ = __unicode__

    class Meta:
        verbose_name = _("Flow page visit")
        verbose_name_plural = _("Flow page visits")
        # These must be distinguishable, to figure out what came later.
        unique_together = (("page_data", "visit_time"),)

    def get_most_recent_grade(self):
        # type: () -> Optional[FlowPageVisitGrade]

        grades = self.grades.order_by("-grade_time")[:1]

        for grade in grades:
            return grade

        return None

    def get_most_recent_feedback(self):
        grade = self.get_most_recent_grade()

        if grade is None:
            return None
        else:
            return get_feedback_for_grade(grade)

    def is_impersonated(self):
        if self.impersonated_by:
            return True
        else:
            return False

# }}}


#  {{{ flow page visit grade

class FlowPageVisitGrade(models.Model):
    visit = models.ForeignKey(FlowPageVisit, related_name="grades",
            verbose_name=_('Visit'), on_delete=models.CASCADE)

    # NULL means 'autograded'
    grader = models.ForeignKey(settings.AUTH_USER_MODEL, null=True, blank=True,
            verbose_name=_('Grader'), on_delete=models.SET_NULL)
    grade_time = models.DateTimeField(db_index=True, default=now,
            verbose_name=_('Grade time'))

    graded_at_git_commit_sha = models.CharField(
            max_length=200, null=True, blank=True,
            verbose_name=_('Graded at git commit SHA'))

    grade_data = JSONField(null=True, blank=True,
            # Show correct characters in admin for non ascii languages.
            dump_kwargs={'ensure_ascii': False},
            verbose_name=_('Grade data'))

    # This data should be recomputable, but we'll cache it here,
    # because it might be very expensive (container-launch expensive
    # for code questions, for example) to recompute.

    max_points = models.FloatField(null=True, blank=True,
            # Translators: max point in grade
            help_text=_("Point value of this question when receiving "
            "full credit."),
            verbose_name=_('Max points'))
    correctness = models.FloatField(null=True, blank=True,
            # Translators: correctness in grade
            help_text=_("Real number between zero and one (inclusively) "
            "indicating the degree of correctness of the answer."),
            verbose_name=_('Correctness'))

    # This JSON object has fields corresponding to
    # :class:`course.page.AnswerFeedback`, except for
    # :attr:`course.page.AnswerFeedback.correctness`, which is stored
    # separately for efficiency.

    feedback = JSONField(null=True, blank=True,
            # Show correct characters in admin for non ascii languages.
            dump_kwargs={'ensure_ascii': False},
            # Translators: "Feedback" stands for the feedback of answers.
            verbose_name=_('Feedback'))

    def percentage(self):
        if self.correctness is not None:
            return 100*self.correctness
        else:
            return None

    def value(self):
        if self.correctness is not None and self.max_points is not None:
            return self.correctness * self.max_points
        else:
            return None

    class Meta:
        verbose_name = _("Flow page visit grade")
        verbose_name_plural = _("Flow page visit grades")
        # These must be distinguishable, to figure out what came later.
        unique_together = (("visit", "grade_time"),)

        ordering = ("visit", "grade_time")

    def __unicode__(self):
        # information on FlowPageVisitGrade class
        # Translators: return the information of the grade of a user
        # by percentage.
        return _("grade of %(visit)s: %(percentage)s") % {
                "visit": self.visit, "percentage": self.percentage()}

    if six.PY3:
        __str__ = __unicode__


class FlowPageBulkFeedback(models.Model):
    # We're only storing one of these per page, because
    # they're 'bulk' (i.e. big, like plots or program output)
    page_data = models.OneToOneField(FlowPageData,
            verbose_name=_('Page data'), on_delete=models.CASCADE)
    grade = models.ForeignKey(FlowPageVisitGrade,
            verbose_name=_('Grade'), on_delete=models.CASCADE)

    bulk_feedback = JSONField(null=True, blank=True,
            # Show correct characters in admin for non ascii languages.
            dump_kwargs={'ensure_ascii': False},
            verbose_name=_('Bulk feedback'))


def update_bulk_feedback(page_data, grade, bulk_feedback_json):
    # type: (FlowPageData, FlowPageVisitGrade, Any) -> None
    FlowPageBulkFeedback.objects.update_or_create(
            page_data=page_data,
            defaults=dict(
                grade=grade,
                bulk_feedback=bulk_feedback_json))


def get_feedback_for_grade(grade):
    # type: (Optional[FlowPageVisitGrade]) -> Optional[AnswerFeedback]

    if grade is None:
        return None

    try:
        bulk_feedback_json = FlowPageBulkFeedback.objects.get(
                page_data=grade.visit.page_data,
                grade=grade).bulk_feedback
    except ObjectDoesNotExist:
        bulk_feedback_json = None

    return AnswerFeedback.from_json(grade.feedback, bulk_feedback_json)

# }}}


# {{{ deprecated exception stuff

def validate_stipulations(stip):  # pragma: no cover (deprecated and not tested)
    if stip is None:
        return

    if not isinstance(stip, dict):
        raise ValidationError(_("stipulations must be a dictionary"))
    allowed_keys = set(["credit_percent", "allowed_session_count"])
    if not set(stip.keys()) <= allowed_keys:
        raise ValidationError(
                string_concat(
                    _("unrecognized keys in stipulations"),
                    ": %s")
                % ", ".join(set(stip.keys()) - allowed_keys))

    if "credit_percent" in stip and not isinstance(
            stip["credit_percent"], (int, float)):
        raise ValidationError(_("credit_percent must be a float"))
    if ("allowed_session_count" in stip
            and (
                not isinstance(stip["allowed_session_count"], int)
                or stip["allowed_session_count"] < 0)):
        raise ValidationError(
                _("'allowed_session_count' must be a non-negative integer"))


class FlowAccessException(models.Model):  # pragma: no cover (deprecated and not tested)  # noqa
    # deprecated

    participation = models.ForeignKey(Participation, db_index=True,
            verbose_name=_('Participation'), on_delete=models.CASCADE)
    flow_id = models.CharField(max_length=200, blank=False, null=False,
            verbose_name=_('Flow ID'))
    expiration = models.DateTimeField(blank=True, null=True,
            verbose_name=_('Expiration'))

    stipulations = JSONField(blank=True, null=True,
            # Translators: help text for stipulations in FlowAccessException
            # (deprecated)
            help_text=_("A dictionary of the same things that can be added "
            "to a flow access rule, such as allowed_session_count or "
            "credit_percent. If not specified here, values will default "
            "to the stipulations in the course content."),
            validators=[validate_stipulations],
            dump_kwargs={'ensure_ascii': False},
            verbose_name=_('Stipulations'))

    creator = models.ForeignKey(settings.AUTH_USER_MODEL, null=True,
            verbose_name=_('Creator'), on_delete=models.SET_NULL)
    creation_time = models.DateTimeField(default=now, db_index=True,
            verbose_name=_('Creation time'))

    is_sticky = models.BooleanField(
            default=False,
            # Translators: deprecated
            help_text=_("Check if a flow started under this "
            "exception rule set should stay "
            "under this rule set until it is expired."),
            # Translators: deprecated
            verbose_name=_('Is sticky'))

    comment = models.TextField(blank=True, null=True,
            verbose_name=_('Comment'))

    def __unicode__(self):
        return (
                # Translators: flow access exception in admin (deprecated)
                _("Access exception for '%(user)s' to '%(flow_id)s' "
                "in '%(course)s'") %
                {
                    "user": self.participation.user,
                    "flow_id": self.flow_id,
                    "course": self.participation.course
                    })

    if six.PY3:
        __str__ = __unicode__


class FlowAccessExceptionEntry(models.Model):  # pragma: no cover (deprecated and not tested)  # noqa
    # deprecated

    exception = models.ForeignKey(FlowAccessException,
            related_name="entries",
            verbose_name=_('Exception'), on_delete=models.CASCADE)
    permission = models.CharField(max_length=50,
            choices=FLOW_PERMISSION_CHOICES,
            verbose_name=_('Permission'))

    class Meta:
        # Translators: FlowAccessExceptionEntry (deprecated)
        verbose_name_plural = _("Flow access exception entries")

    def __unicode__(self):
        return self.permission

    if six.PY3:
        __str__ = __unicode__

# }}}


class FlowRuleException(models.Model):
    flow_id = models.CharField(max_length=200, blank=False, null=False,
            verbose_name=_('Flow ID'))
    participation = models.ForeignKey(Participation, db_index=True,
            verbose_name=_('Participation'), on_delete=models.CASCADE)
    expiration = models.DateTimeField(blank=True, null=True,
            verbose_name=_('Expiration'))

    creator = models.ForeignKey(settings.AUTH_USER_MODEL, null=True,
            verbose_name=_('Creator'), on_delete=models.SET_NULL)
    creation_time = models.DateTimeField(default=now, db_index=True,
            verbose_name=_('Creation time'))

    comment = models.TextField(blank=True, null=True,
            verbose_name=_('Comment'))

    kind = models.CharField(max_length=50, blank=False, null=False,
            choices=FLOW_RULE_KIND_CHOICES,
            verbose_name=_('Kind'))
    rule = YAMLField(blank=False, null=False,
            verbose_name=_('Rule'))
    active = models.BooleanField(default=True,
            verbose_name=pgettext_lazy(
                "Is the flow rule exception activated?", "Active"))

    def __unicode__(self):
        return (
                # Translators: For FlowRuleException
                _("%(kind)s exception %(exception_id)s for '%(user)s' to "
                "'%(flow_id)s' in '%(course)s'")
                % {
                    "kind": self.kind,
                    "user": self.participation.user,
                    "flow_id": self.flow_id,
                    "course": self.participation.course,
                    "exception_id":
                        " id %d" % self.id if self.id is not None else ""})

    if six.PY3:
        __str__ = __unicode__

    def clean(self):
        # type: () -> None
        super(FlowRuleException, self).clean()

        if self.kind not in dict(FLOW_RULE_KIND_CHOICES).keys():
            raise ValidationError(
                # Translators: the rule refers to FlowRuleException rule
                string_concat(_("invalid exception rule kind"), ": ", self.kind))

        if (self.kind == flow_rule_kind.grading
                and self.expiration is not None):
            raise ValidationError(_("grading rules may not expire"))

        from course.validation import (
                ValidationError as ContentValidationError,
                validate_session_start_rule,
                validate_session_access_rule,
                validate_session_grading_rule,
                ValidationContext)
        from course.content import (get_course_repo,
                get_course_commit_sha,
                get_flow_desc)

        from relate.utils import dict_to_struct
        rule = dict_to_struct(self.rule)

        with get_course_repo(self.participation.course) as repo:
            commit_sha = get_course_commit_sha(
                    self.participation.course, self.participation)
            ctx = ValidationContext(
                    repo=repo,
                    commit_sha=commit_sha)

            flow_desc = get_flow_desc(repo,
                    self.participation.course,
                    self.flow_id, commit_sha)

        tags = []  # type: List
        grade_identifier = None
        if hasattr(flow_desc, "rules"):
            tags = cast(list, getattr(flow_desc.rules, "tags", []))
            grade_identifier = flow_desc.rules.grade_identifier

        try:
            if self.kind == flow_rule_kind.start:
                validate_session_start_rule(ctx, six.text_type(self), rule, tags)
            elif self.kind == flow_rule_kind.access:
                validate_session_access_rule(ctx, six.text_type(self), rule, tags)
            elif self.kind == flow_rule_kind.grading:
                validate_session_grading_rule(
                        ctx, six.text_type(self), rule, tags,
                        grade_identifier)
            else:  # pragma: no cover. This won't happen
                raise ValueError("invalid exception rule kind")

        except ContentValidationError as e:
            # the rule refers to FlowRuleException rule
            raise ValidationError(
                string_concat(_("invalid existing_session_rules"), ": ", str(e)))

    class Meta:
        verbose_name = _("Flow rule exception")
        verbose_name_plural = _("Flow rule exceptions")

# }}}


# {{{ grading

class GradingOpportunity(models.Model):
    course = models.ForeignKey(Course,
            verbose_name=_('Course'), on_delete=models.CASCADE)

    identifier = models.CharField(max_length=200, blank=False, null=False,
            # Translators: format of identifier for GradingOpportunity
            help_text=_("A symbolic name for this grade. "
            "lower_case_with_underscores, no spaces."),
            verbose_name=_('Grading opportunity ID'),
            validators=[
                RegexValidator(
                    "^"+GRADING_OPP_ID_REGEX+"$",
                    message=_(
                        "Identifier may only contain letters, "
                        "numbers, and hypens ('-').")),
                    ])
    name = models.CharField(max_length=200, blank=False, null=False,
            # Translators: name for GradingOpportunity
            help_text=_("A human-readable identifier for the grade."),
            verbose_name=_('Grading opportunity name'))
    flow_id = models.CharField(max_length=200, blank=True, null=True,
            help_text=_("Flow identifier that this grading opportunity "
            "is linked to, if any"),
            verbose_name=_('Flow ID'))

    aggregation_strategy = models.CharField(max_length=20,
            choices=GRADE_AGGREGATION_STRATEGY_CHOICES,
            # Translators: strategy on how the grading of mutiple sessioins
            # are aggregated.
            verbose_name=_('Aggregation strategy'))

    due_time = models.DateTimeField(default=None, blank=True, null=True,
            verbose_name=_('Due time'))
    creation_time = models.DateTimeField(default=now,
            verbose_name=_('Creation time'))

    shown_in_grade_book = models.BooleanField(default=True,
            verbose_name=_('Shown in grade book'))
    shown_in_participant_grade_book = models.BooleanField(default=True,
            verbose_name=_("Shown in student grade book"))
    result_shown_in_participant_grade_book = models.BooleanField(default=True,
            verbose_name=_("Result shown in student grade book"))

    page_scores_in_participant_gradebook = models.BooleanField(default=False,
            verbose_name=_("Scores for individual pages are shown "
                "in the participants' grade book"))
    hide_superseded_grade_history_before = models.DateTimeField(
            verbose_name=_('Hide superseded grade history before'),
            blank=True, null=True,
            help_text=_(
                'Grade changes dated before this date that are '
                'superseded by later grade changes will not be shown to '
                'participants. '
                'This can help avoid discussions about pre-release grading '
                'adjustments. '
                'May be blank. In that case, the entire grade history is '
                'shown.'))

    class Meta:
        verbose_name = _("Grading opportunity")
        verbose_name_plural = _("Grading opportunities")
        ordering = ("course", "due_time", "identifier")
        unique_together = (("course", "identifier"),)

    def __unicode__(self):
        return (
                # Translators: For GradingOpportunity
                _("%(opportunity_name)s (%(opportunity_id)s) in %(course)s")
                % {
                    "opportunity_name": self.name,
                    "opportunity_id": self.identifier,
                    "course": self.course})

    if six.PY3:
        __str__ = __unicode__

    def get_aggregation_strategy_descr(self):
        return dict(GRADE_AGGREGATION_STRATEGY_CHOICES).get(
                self.aggregation_strategy)


class GradeChange(models.Model):
    """Per 'grading opportunity', each participant may accumulate multiple grades
    that are aggregated according to :attr:`GradingOpportunity.aggregation_strategy`.

    In addition, for each opportunity, grade changes are grouped by their 'attempt'
    identifier, where later grades with the same :attr:`attempt_id` supersede earlier
    ones.
    """
    opportunity = models.ForeignKey(GradingOpportunity,
            verbose_name=_('Grading opportunity'), on_delete=models.CASCADE)

    participation = models.ForeignKey(Participation,
            verbose_name=_('Participation'), on_delete=models.CASCADE)

    state = models.CharField(max_length=50,
            choices=GRADE_STATE_CHANGE_CHOICES,
            # Translators: something like 'status'.
            verbose_name=_('State'))

    attempt_id = models.CharField(max_length=50, null=True, blank=True,
            default="main",
            # Translators: help text of "attempt_id" in GradeChange class
            help_text=_("Grade changes are grouped by their 'attempt ID' "
            "where later grades with the same attempt ID supersede earlier "
            "ones."),
            verbose_name=_('Attempt ID'))

    points = models.DecimalField(max_digits=10, decimal_places=2,
            blank=True, null=True,
            verbose_name=_('Points'))
    max_points = models.DecimalField(max_digits=10, decimal_places=2,
            verbose_name=_('Max points'))

    comment = models.TextField(blank=True, null=True,
            verbose_name=_('Comment'))

    due_time = models.DateTimeField(default=None, blank=True, null=True,
            verbose_name=_('Due time'))

    creator = models.ForeignKey(settings.AUTH_USER_MODEL, null=True,
            verbose_name=_('Creator'), on_delete=models.SET_NULL)
    grade_time = models.DateTimeField(default=now, db_index=True,
            verbose_name=_('Grade time'))

    flow_session = models.ForeignKey(FlowSession, null=True, blank=True,
            related_name="grade_changes",
            verbose_name=_('Flow session'), on_delete=models.SET_NULL)

    class Meta:
        verbose_name = _("Grade change")
        verbose_name_plural = _("Grade changes")
        ordering = ("opportunity", "participation", "grade_time")

    def __unicode__(self):
        # Translators: information for GradeChange
        return _("%(participation)s %(state)s on %(opportunityname)s") % {
            'participation': self.participation,
            'state': self.state,
            'opportunityname': self.opportunity.name}

    if six.PY3:
        __str__ = __unicode__

    def clean(self):
        super(GradeChange, self).clean()

        if self.opportunity.course != self.participation.course:
            raise ValidationError(_("Participation and opportunity must live "
                    "in the same course"))

    def percentage(self):
        # type: () -> Optional[float]

        if (self.max_points is not None
                and self.points is not None
                and self.max_points != 0):
            return 100*self.points/self.max_points
        else:
            return None

    def get_state_desc(self):
        return dict(GRADE_STATE_CHANGE_CHOICES).get(
                self.state)

# }}}


# {{{ grade state machine

class GradeStateMachine(object):
    def __init__(self):
        # type: () -> None
        self.opportunity = None

        self.state = None
        self._clear_grades()
        self.due_time = None
        self.last_graded_time = None
        self.last_report_time = None

        # applies to *all* grade changes
        self._last_grade_change_time = None

    def _clear_grades(self):
        # type: () -> None

        self.state = None
        self.last_grade_time = None
        self.valid_percentages = []  # type: List[GradeChange]
        self.attempt_id_to_gchange = {}  # type: Dict[Text, GradeChange]

    def _consume_grade_change(self, gchange, set_is_superseded):
        # type: (GradeChange, bool) -> None

        if self.opportunity is None:
            opp = self.opportunity = gchange.opportunity
            assert opp is not None
            self.due_time = opp.due_time
        else:
            assert self.opportunity.pk == gchange.opportunity.pk

        assert self.opportunity is not None

        # check that times are increasing
        if self._last_grade_change_time is not None:
            assert gchange.grade_time >= self._last_grade_change_time
        self._last_grade_change_time = gchange.grade_time

        if gchange.state == grade_state_change_types.graded:
            if self.state == grade_state_change_types.unavailable:
                raise ValueError(
                        _("cannot accept grade once opportunity has been "
                            "marked 'unavailable'"))
            if self.state == grade_state_change_types.exempt:
                raise ValueError(
                        _("cannot accept grade once opportunity has been "
                        "marked 'exempt'"))

            #if self.due_time is not None and gchange.grade_time > self.due_time:
                #raise ValueError("cannot accept grade after due date")

            self.state = gchange.state
            if gchange.attempt_id is not None:
                if (set_is_superseded and
                        gchange.attempt_id in self.attempt_id_to_gchange):
                    self.attempt_id_to_gchange[gchange.attempt_id] \
                            .is_superseded = True
                self.attempt_id_to_gchange[gchange.attempt_id] \
                        = gchange
            else:
                self.valid_percentages.append(gchange.percentage())

            self.last_graded_time = gchange.grade_time

        elif gchange.state == grade_state_change_types.unavailable:
            self._clear_grades()
            self.state = gchange.state

        elif gchange.state == grade_state_change_types.do_over:
            self._clear_grades()

        elif gchange.state == grade_state_change_types.exempt:
            self._clear_grades()
            self.state = gchange.state

        elif gchange.state == grade_state_change_types.report_sent:
            self.last_report_time = gchange.grade_time

        elif gchange.state == grade_state_change_types.extension:
            self.due_time = gchange.due_time

        elif gchange.state in [
                grade_state_change_types.grading_started,
                grade_state_change_types.retrieved,
                ]:
            pass
        else:
            raise RuntimeError(
                    _("invalid grade change state '%s'") % gchange.state)

    def consume(self, iterable, set_is_superseded=False):
        # type: (Iterable[GradeChange], bool) -> GradeStateMachine

        for gchange in iterable:
            gchange.is_superseded = False
            self._consume_grade_change(gchange, set_is_superseded)

        valid_grade_changes = sorted(
                (gchange
                for gchange in self.attempt_id_to_gchange.values()
                if gchange.percentage() is not None),
                key=lambda gchange: gchange.grade_time)

        self.valid_percentages.extend(
                cast(GradeChange, gchange.percentage())
                for gchange in valid_grade_changes)

        del self.attempt_id_to_gchange

        return self

    def percentage(self):
        # type: () -> Optional[float]

        """
        :return: a percentage of achieved points, or *None*
        """
        if self.opportunity is None or not self.valid_percentages:
            return None

        strategy = self.opportunity.aggregation_strategy

        if strategy == grade_aggregation_strategy.max_grade:
            return max(self.valid_percentages)
        elif strategy == grade_aggregation_strategy.min_grade:
            return min(self.valid_percentages)
        elif strategy == grade_aggregation_strategy.avg_grade:
            return sum(self.valid_percentages)/len(self.valid_percentages)
        elif strategy == grade_aggregation_strategy.use_earliest:
            return self.valid_percentages[0]
        elif strategy == grade_aggregation_strategy.use_latest:
            return self.valid_percentages[-1]
        else:
            raise ValueError(
                    _("invalid grade aggregation strategy '%s'") % strategy)

    def stringify_state(self):
        if self.state is None:
            return u"- ∅ -"
        elif self.state == grade_state_change_types.exempt:
            return _("(exempt)")
        elif self.state == grade_state_change_types.graded:
            if self.valid_percentages:
                result = "%.1f%%" % self.percentage()
                if len(self.valid_percentages) > 1:
                    result += " (/%d)" % len(self.valid_percentages)
                return result
            else:
                return u"- ∅ -"
        else:
            return _("(other state)")

    def stringify_machine_readable_state(self):
        if self.state is None:
            return u"NONE"
        elif self.state == grade_state_change_types.exempt:
            return "EXEMPT"
        elif self.state == grade_state_change_types.graded:
            if self.valid_percentages:
                return "%.3f" % self.percentage()
            else:
                return u"NONE"
        else:
            return u"OTHER_STATE"

    def stringify_percentage(self):
        if self.state == grade_state_change_types.graded:
            if self.valid_percentages:
                return "%.1f" % self.percentage()
            else:
                return u""
        else:
            return ""
# }}}


# {{{ flow <-> grading integration

def get_flow_grading_opportunity(course, flow_id, flow_desc,
        grade_identifier, grade_aggregation_strategy):
    # type: (Course, Text, FlowDesc, Text, Text) -> GradingOpportunity

    default_name = (
            # Translators: display the name of a flow
            _("Flow: %(flow_desc_title)s")
            % {"flow_desc_title": flow_desc.title})

    gopp, created = GradingOpportunity.objects.get_or_create(
            course=course,
            identifier=grade_identifier,
            defaults=dict(
                name=default_name,
                flow_id=flow_id,
                aggregation_strategy=grade_aggregation_strategy,
                ))

    # update gopp.name when flow_desc.title changed
    if not created:
        if gopp.name != default_name:
            gopp.name = default_name
            gopp.save()

    return gopp

# }}}


# {{{ XMPP log

class InstantMessage(models.Model):
    participation = models.ForeignKey(Participation,
            verbose_name=_('Participation'), on_delete=models.CASCADE)
    text = models.CharField(max_length=200,
            verbose_name=_('Text'))
    time = models.DateTimeField(default=now,
            verbose_name=_('Time'))

    class Meta:
        verbose_name = _("Instant message")
        verbose_name_plural = _("Instant messages")
        ordering = ("participation__course", "time")

    def __unicode__(self):
        return "%s: %s" % (self.participation, self.text)

    if six.PY3:
        __str__ = __unicode__

# }}}


# {{{ exams

class Exam(models.Model):
    course = models.ForeignKey(Course,
            verbose_name=_('Course'), on_delete=models.CASCADE)
    description = models.CharField(max_length=200,
            verbose_name=_('Description'))
    flow_id = models.CharField(max_length=200,
            verbose_name=_('Flow ID'))
    active = models.BooleanField(
            default=True,
            verbose_name=_("Active"),
            help_text=_(
                'Currently active, i.e. may be used to log in '
                'via an exam ticket'))
    listed = models.BooleanField(
            verbose_name=_("Listed"),
            default=True,
            help_text=_('Shown in the list of current exams'))

    no_exams_before = models.DateTimeField(
            verbose_name=_('No exams before'))
    no_exams_after = models.DateTimeField(
            null=True, blank=True,
            verbose_name=_('No exams after'))

    class Meta:
        verbose_name = _("Exam")
        verbose_name_plural = _("Exams")
        ordering = ("course", "no_exams_before",)

    def __unicode__(self):
        return _("Exam  %(description)s in %(course)s") % {
                'description': self.description,
                'course': self.course,
                }

    if six.PY3:
        __str__ = __unicode__


class ExamTicket(models.Model):
    exam = models.ForeignKey(Exam,
            verbose_name=_('Exam'), on_delete=models.CASCADE)

    participation = models.ForeignKey(Participation, db_index=True,
            verbose_name=_('Participation'), on_delete=models.CASCADE)

    creator = models.ForeignKey(settings.AUTH_USER_MODEL, null=True,
            verbose_name=_('Creator'), on_delete=models.SET_NULL)
    creation_time = models.DateTimeField(default=now,
            verbose_name=_('Creation time'))
    usage_time = models.DateTimeField(
            verbose_name=_("Usage time"),
            help_text=_('Date and time of first usage of ticket'),
            null=True, blank=True)

    state = models.CharField(max_length=50,
            choices=EXAM_TICKET_STATE_CHOICES,
            verbose_name=_('Exam ticket state'))

    code = models.CharField(max_length=50, db_index=True, unique=True)

    valid_start_time = models.DateTimeField(
            verbose_name=_("End valid period"),
            help_text=_('If not blank, date and time at which this exam ticket '
                'starts being valid/usable'),
            null=True, blank=True)
    valid_end_time = models.DateTimeField(
            verbose_name=_("End valid period"),
            help_text=_('If not blank, date and time at which this exam ticket '
                'stops being valid/usable'),
            null=True, blank=True)
    restrict_to_facility = models.CharField(max_length=200, blank=True, null=True,
            verbose_name=_("Restrict to facility"),
            help_text=_("If not blank, this exam ticket may only be used in the "
                "given facility"))

    class Meta:
        verbose_name = _("Exam ticket")
        verbose_name_plural = _("Exam tickets")
        ordering = ("exam__course", "-creation_time")
        permissions = (
                ("can_issue_exam_tickets", _("Can issue exam tickets to student")),
                )

    def __unicode__(self):
        return _("Exam  ticket for %(participation)s in %(exam)s") % {
                'participation': self.participation,
                'exam': self.exam,
                }

    if six.PY3:
        __str__ = __unicode__

    def clean(self):
        super(ExamTicket, self).clean()

        try:
            if self.exam.course != self.participation.course:
                raise ValidationError(_("Participation and exam must live "
                        "in the same course"))
        except ObjectDoesNotExist:
            pass

# }}}

# vim: foldmethod=marker<|MERGE_RESOLUTION|>--- conflicted
+++ resolved
@@ -322,18 +322,6 @@
         else:
             return self.kind
 
-<<<<<<< HEAD
-    def save(self, *args, **kwargs):
-        # When ordinal is Null, unique_together failed to identify duplicate entries
-        if not self.ordinal:
-            if not self.pk:
-                object_exist = bool(
-                    Event.objects.filter(
-                        kind=self.kind, ordinal__isnull=True).count())
-                if object_exist:
-                    from django.db import IntegrityError
-                    raise IntegrityError()
-=======
     def clean(self):
         super(Event, self).clean()
 
@@ -356,7 +344,6 @@
             if null_ordinal_qset.exists():
                 raise IntegrityError()
 
->>>>>>> e2a0a01c
         super(Event, self).save(*args, **kwargs)
 
     if six.PY3:
