--- conflicted
+++ resolved
@@ -306,14 +306,9 @@
         import re
         name_valid_re = re.compile(r"^\w+$")
 
-<<<<<<< HEAD
-        if NAME_VALID_RE.match(self.name) is None:
+        if name_valid_re.match(self.name) is None:
             # Translators: "Name" is the name of a ParticipationTag
             raise ValidationError({"name": _("Name contains invalid characters.")})
-=======
-        if name_valid_re.match(self.name) is None:
-            raise ValidationError({"name": "Name contains invalid characters."})
->>>>>>> 316742d6
 
     def __unicode__(self):
         return "%s (%s)" % (self.name, self.course)
@@ -967,13 +962,9 @@
             verbose_name = _('State'))
 
     attempt_id = models.CharField(max_length=50, null=True, blank=True,
-<<<<<<< HEAD
+            default="main",
             # Translators: help text of "attempt_id" in GradeChange class
             help_text=_("Grade changes are grouped by their 'attempt ID' "
-=======
-            default="main",
-            help_text="Grade changes are grouped by their 'attempt ID' "
->>>>>>> 316742d6
             "where later grades with the same attempt ID supersede earlier "
             "ones."),
             verbose_name = _('Attempt ID'))
