# -*- coding: utf-8 -*-

__copyright__ = "Copyright (C) 2014 Andreas Kloeckner"

__license__ = """
Permission is hereby granted, free of charge, to any person obtaining a copy
of this software and associated documentation files (the "Software"), to deal
in the Software without restriction, including without limitation the rights
to use, copy, modify, merge, publish, distribute, sublicense, and/or sell
copies of the Software, and to permit persons to whom the Software is
furnished to do so, subject to the following conditions:

The above copyright notice and this permission notice shall be included in
all copies or substantial portions of the Software.

THE SOFTWARE IS PROVIDED "AS IS", WITHOUT WARRANTY OF ANY KIND, EXPRESS OR
IMPLIED, INCLUDING BUT NOT LIMITED TO THE WARRANTIES OF MERCHANTABILITY,
FITNESS FOR A PARTICULAR PURPOSE AND NONINFRINGEMENT. IN NO EVENT SHALL THE
AUTHORS OR COPYRIGHT HOLDERS BE LIABLE FOR ANY CLAIM, DAMAGES OR OTHER
LIABILITY, WHETHER IN AN ACTION OF CONTRACT, TORT OR OTHERWISE, ARISING FROM,
OUT OF OR IN CONNECTION WITH THE SOFTWARE OR THE USE OR OTHER DEALINGS IN
THE SOFTWARE.
"""

import six

from django.utils.translation import (
        ugettext_lazy as _, string_concat, pgettext)
from django.contrib import admin

from course.models import (
        UserStatus,
        Course, Event,
        ParticipationTag,
        Participation, ParticipationPreapproval,
        InstantFlowRequest,
        FlowSession, FlowPageData,
        FlowPageVisit, FlowPageVisitGrade,
        FlowRuleException,
        GradingOpportunity, GradeChange, InstantMessage,
        Exam, ExamTicket)
from django import forms
from course.enrollment import (approve_enrollment, deny_enrollment)
from course.constants import participation_role, exam_ticket_states


# {{{ permission helpers

admin_roles = [
    participation_role.instructor,
    participation_role.teaching_assistant]


def _filter_courses_for_user(queryset, user):
    if user.is_superuser:
        return queryset
    return queryset.filter(
            participations__user=user,
            participations__role__in=admin_roles)


def _filter_course_linked_obj_for_user(queryset, user):
    if user.is_superuser:
        return queryset
    return queryset.filter(
            course__participations__user=user,
            course__participations__role__in=admin_roles)


def _filter_participation_linked_obj_for_user(queryset, user):
    if user.is_superuser:
        return queryset
    return queryset.filter(
        participation__course__participations__user=user,
        participation__course__participations__role__in=admin_roles)

# }}}


# {{{ user status

class UserStatusAdmin(admin.ModelAdmin):
    def get_user_first_name(self, obj):
        return obj.user.first_name

    get_user_first_name.short_description = _("First name")
    get_user_first_name.admin_order_field = "user__first_name"

    def get_user_last_name(self, obj):
        return obj.user.last_name

    get_user_last_name.short_description = _("Last name")
    get_user_last_name.admin_order_field = "user__last_name"

    list_display = (
            "user",
            "get_user_first_name",
            "get_user_last_name",
            "status",
            "key_time")
    list_filter = ("status",)

    date_hierarchy = "key_time"

    search_fields = (
            "user__username",
            "user__first_name",
            "user__last_name",
            )

    def __unicode__(self):
        return u"%s in status %s" % (self.user, self.status)

    if six.PY3:
        __str__ = __unicode__

    # {{{ permissions

    def has_add_permission(self, request):
        # These are created only through the course creation form.
        return False

    # }}}

admin.site.register(UserStatus, UserStatusAdmin)

# }}}


# {{{ course

class UnsafePasswordInput(forms.TextInput):
    # This sends passwords back to the user--not ideal, but OK for the XMPP
    # password.
    input_type = 'password'


class CourseAdminForm(forms.ModelForm):
    class Meta:
        model = Course
        widgets = {
                "course_xmpp_password": UnsafePasswordInput
                }
        exclude = ()


class CourseAdmin(admin.ModelAdmin):
    list_display = (
            "identifier",
            "number",
            "name",
            "time_period",
            "start_date",
            "end_date",
            "hidden",
            "listed",
            "accepts_enrollment")
    list_editable = (
            "number",
            "name",
            "time_period",
            "start_date",
            "end_date",
            )
    list_filter = (
            "number",
            "time_period",
            "hidden",
            "listed",
            "accepts_enrollment")
    date_hierarchy = "start_date"

    form = CourseAdminForm

    save_on_top = True

    # {{{ permissions

    def has_add_permission(self, request):
        # These are created only through the course creation form.
        return False

    def get_queryset(self, request):
        qs = super(CourseAdmin, self).get_queryset(request)
        return _filter_courses_for_user(qs, request.user)

    # }}}

admin.site.register(Course, CourseAdmin)

# }}}


# {{{ events

class EventAdmin(admin.ModelAdmin):
    list_display = (
            "course",
            "kind",
            "ordinal",
            "time",
            "end_time",
            "shown_in_calendar")
    list_filter = ("course", "kind", "shown_in_calendar")

    date_hierarchy = "time"

    search_fields = (
            "course__identifier",
            "kind",
            )

    def __unicode__(self):
        return u"%s %d in %s" % (self.kind, self.ordinal, self.course)

    if six.PY3:
        __str__ = __unicode__

    list_editable = ("ordinal", "time", "end_time", "shown_in_calendar")

    # {{{ permissions

    def get_queryset(self, request):
        qs = super(EventAdmin, self).get_queryset(request)
        return _filter_course_linked_obj_for_user(qs, request.user)

    def formfield_for_foreignkey(self, db_field, request, **kwargs):
        if db_field.name == "course":
            kwargs["queryset"] = _filter_courses_for_user(
                    Course.objects, request.user)
        return super(EventAdmin, self).formfield_for_foreignkey(
                db_field, request, **kwargs)

    # }}}

admin.site.register(Event, EventAdmin)

# }}}


# {{{ participation tags

class ParticipationTagAdmin(admin.ModelAdmin):
    list_filter = ("course",)

    # {{{ permissions

    def get_queryset(self, request):
        qs = super(ParticipationTagAdmin, self).get_queryset(request)
        return _filter_course_linked_obj_for_user(qs, request.user)

    def formfield_for_foreignkey(self, db_field, request, **kwargs):
        if db_field.name == "course":
            kwargs["queryset"] = _filter_courses_for_user(
                    Course.objects, request.user)
        return super(ParticipationTagAdmin, self).formfield_for_foreignkey(
                db_field, request, **kwargs)

    # }}}

admin.site.register(ParticipationTag, ParticipationTagAdmin)

# }}}


# {{{ participations

class ParticipationForm(forms.ModelForm):
    class Meta:
        model = Participation
        exclude = ()

    def clean(self):
        super(ParticipationForm, self).clean()

        for tag in self.cleaned_data.get("tags", []):
            if tag.course != self.cleaned_data.get("course"):
                from django.core.exceptions import ValidationError
                raise ValidationError(
                    {"tags": _("Tags must belong to same course as "
                               "participation.")})


class ParticipationAdmin(admin.ModelAdmin):
    form = ParticipationForm

    def get_user(self, obj):
        def verbose_blank(s):
            if not s:
                return _("(blank)")
            else:
                return s

        from django.core.urlresolvers import reverse
        from django.conf import settings

        return string_concat(
<<<<<<< HEAD
            "<a href='%(link)s'>", _("%(last_name)s, %(first_name)s"),
            "</a>"
            ) % {
                "link": reverse(
                    "admin:%s_change" % settings.AUTH_USER_MODEL.replace(".", "_")
                    .lower(),
                    args=(obj.user.id,)),
                "last_name": verbose_blank(obj.user.last_name),
                "first_name": verbose_blank(obj.user.first_name)}
=======
                "<a href='%(link)s'>", _("%(last_name)s, %(first_name)s"),
                "</a>"
                ) % {
                    "link": reverse(
                        "admin:%s_change"
                        % settings.AUTH_USER_MODEL.replace(".", "_")
                        .lower(),
                        args=(obj.user.id,)),
                    "last_name": verbose_blank(obj.user.last_name),
                    "first_name": verbose_blank(obj.user.first_name)}
>>>>>>> 72aa55c0

    get_user.short_description = pgettext("real name of a user", "Name")
    get_user.admin_order_field = "user__last_name"
    get_user.allow_tags = True

    list_display = (
            "user",
            "get_user",
            "course",
            "role",
            "status",
            )
    list_filter = ("course", "role", "status", "tags")

    raw_id_fields = ("user",)

    filter_horizontal = ("tags",)

    search_fields = (
            "course__identifier",
            "user__username",
            "user__first_name",
            "user__last_name",
            )

    actions = [approve_enrollment, deny_enrollment]

    # {{{ permissions

    def get_queryset(self, request):
        qs = super(ParticipationAdmin, self).get_queryset(request)
        return _filter_course_linked_obj_for_user(qs, request.user)

    def formfield_for_foreignkey(self, db_field, request, **kwargs):
        if db_field.name == "course":
            kwargs["queryset"] = _filter_courses_for_user(
                    Course.objects, request.user)
        if db_field.name == "tags":
            kwargs["queryset"] = _filter_course_linked_obj_for_user(
                    ParticipationTag.objects, request.user)
        return super(ParticipationAdmin, self).formfield_for_foreignkey(
                db_field, request, **kwargs)

    # }}}

admin.site.register(Participation, ParticipationAdmin)


class ParticipationPreapprovalAdmin(admin.ModelAdmin):
    list_display = ("email", "course", "role", "creation_time", "creator")
    list_filter = ("course", "role")

    search_fields = (
            "email",
            )

    # {{{ permissions

    def get_queryset(self, request):
        qs = super(ParticipationPreapprovalAdmin, self).get_queryset(request)
        if request.user.is_superuser:
            return qs
        return _filter_course_linked_obj_for_user(qs, request.user)

    exclude = ("creator", "creation_time")

    def save_model(self, request, obj, form, change):
        obj.creator = request.user
        obj.save()

    def formfield_for_foreignkey(self, db_field, request, **kwargs):
        if db_field.name == "course":
            kwargs["queryset"] = _filter_courses_for_user(
                    Course.objects, request.user)
        return super(ParticipationPreapprovalAdmin, self).formfield_for_foreignkey(
                db_field, request, **kwargs)

    # }}}

admin.site.register(ParticipationPreapproval, ParticipationPreapprovalAdmin)

# }}}


class InstantFlowRequestAdmin(admin.ModelAdmin):
    list_display = ("course", "flow_id", "start_time", "end_time", "cancelled")
    list_filter = ("course",)

    date_hierarchy = "start_time"

    search_fields = (
            "email",
            )

admin.site.register(InstantFlowRequest, InstantFlowRequestAdmin)


# {{{ flow sessions

class FlowPageDataInline(admin.TabularInline):
    model = FlowPageData
    extra = 0


class FlowSessionAdmin(admin.ModelAdmin):
    def get_participant(self, obj):
        if obj.participation is None:
            return None

        return obj.participation.user

    get_participant.short_description = _("Participant")
    get_participant.admin_order_field = "participation__user"

    search_fields = (
            "=id",
            "flow_id",
            "access_rules_tag",
            "participation__user__username",
            "participation__user__first_name",
            "participation__user__last_name",
            "user__username",
            "user__first_name",
            "user__last_name",
            )

    list_display = (
            "id",
            "flow_id",
            "get_participant",
            "course",
            "start_time",
            "completion_time",
            "access_rules_tag",
            "in_progress",
            #"expiration_mode",
            )
    list_display_links = (
            "flow_id",
            "get_participant",
            )

    date_hierarchy = "start_time"

    list_filter = (
            "course",
            "flow_id",
            "in_progress",
            "access_rules_tag",
            "expiration_mode",
            )

    inlines = (FlowPageDataInline,)

    raw_id_fields = ("participation", "user")

    save_on_top = True

    # {{{ permissions

    def has_add_permission(self, request):
        # These are only created automatically.
        return False

    def get_queryset(self, request):
        qs = super(FlowSessionAdmin, self).get_queryset(request)
        return _filter_course_linked_obj_for_user(qs, request.user)

    def formfield_for_foreignkey(self, db_field, request, **kwargs):
        if db_field.name == "course":
            kwargs["queryset"] = _filter_courses_for_user(
                    Course.objects, request.user)
        return super(FlowSessionAdmin, self).formfield_for_foreignkey(
                db_field, request, **kwargs)

    # }}}

admin.site.register(FlowSession, FlowSessionAdmin)

# }}}


# {{{ flow page visit

class FlowPageVisitGradeInline(admin.TabularInline):
    model = FlowPageVisitGrade
    extra = 0


class HasAnswerListFilter(admin.SimpleListFilter):
    title = 'has answer'

    parameter_name = 'has_answer'

    def lookups(self, request, model_admin):
        return (
            ('y', 'Yes'),
            ('n', 'No'),
        )

    def queryset(self, request, queryset):
        if self.value() is None:
            return queryset
        return queryset.filter(answer__isnull=self.value() != "y")


class FlowPageVisitAdmin(admin.ModelAdmin):
    def get_course(self, obj):
        return obj.flow_session.course
    get_course.short_description = _("Course")
    get_course.admin_order_field = "flow_session__course"

    def get_flow_id(self, obj):
        return obj.flow_session.flow_id
    get_flow_id.short_description = _("Flow ID")
    get_flow_id.admin_order_field = "flow_session__flow_id"

    def get_page_id(self, obj):
        return "%s/%s (%d)" % (
                obj.page_data.group_id,
                obj.page_data.page_id,
                obj.page_data.ordinal)

    get_page_id.short_description = _("Page ID")
    get_page_id.admin_order_field = "page_data__page_id"

    def get_participant(self, obj):
        if obj.flow_session.participation:
            return obj.flow_session.participation.user
        else:
            return string_concat("(", _("anonymous"), ")")

    get_participant.short_description = _("Participant")
    get_participant.admin_order_field = "flow_session__participation"

    def get_answer_is_null(self, obj):
        return obj.answer is not None
    get_answer_is_null.short_description = _("Has answer")
    get_answer_is_null.boolean = True

    def get_flow_session_id(self, obj):
        return obj.flow_session.id
    get_flow_session_id.short_description = _("Flow Session ID")
    get_flow_session_id.admin_order_field = "flow_session__id"

    list_filter = (
            HasAnswerListFilter,
            "is_submitted_answer",
            "is_synthetic",
            "flow_session__participation__course",
            "flow_session__flow_id",
            )
    date_hierarchy = "visit_time"
    list_display = (
            "id",
            "get_course",
            "get_flow_id",
            "get_page_id",
            "get_participant",
            "get_flow_session_id",
            "visit_time",
            "get_answer_is_null",
            "is_submitted_answer",
            "is_synthetic",
            )
    list_display_links = (
            "id",
            )

    search_fields = (
            "=id",
            "=flow_session__id",
            "flow_session__flow_id",
            "page_data__group_id",
            "page_data__page_id",
            "flow_session__participation__user__username",
            "flow_session__participation__user__first_name",
            "flow_session__participation__user__last_name",
            )

    raw_id_fields = ("flow_session", "page_data")

    inlines = (FlowPageVisitGradeInline,)

    save_on_top = True

    # {{{ permissions

    def has_add_permission(self, request):
        # These are created only automatically.
        return False

    def get_queryset(self, request):
        qs = super(FlowPageVisitAdmin, self).get_queryset(request)
        if request.user.is_superuser:
            return qs
        return qs.filter(
            flow_session__course__participations__user=request.user,
            flow_session__course__participations__role__in=admin_roles)

    # }}}

admin.site.register(FlowPageVisit, FlowPageVisitAdmin)

# }}}


# {{{ flow access

class FlowRuleExceptionAdmin(admin.ModelAdmin):
    def get_course(self, obj):
        return obj.participation.course
    get_course.short_description = _("Course")
    get_course.admin_order_field = "participation__course"

    def get_participant(self, obj):
        return obj.participation.user
    get_participant.short_description = _("Participant")
    get_participant.admin_order_field = "participation__user"

    search_fields = (
            "flow_id",
            "participation__user__username",
            "participation__user__first_name",
            "participation__user__last_name",
            "comment",
            )

    list_display = (
            "get_participant",
            "get_course",
            "flow_id",
            "kind",
            "expiration",
            "creation_time",
            )
    list_display_links = (
            "get_participant",
            "flow_id",
            )
    list_filter = (
            "participation__course",
            "flow_id",
            "kind",
            )

    date_hierarchy = "creation_time"

    raw_id_fields = ("participation",)

    # {{{ permissions

    def has_add_permission(self, request):
        # These are only created automatically.
        return False

    def get_queryset(self, request):
        qs = super(FlowRuleExceptionAdmin, self).get_queryset(request)
        return _filter_participation_linked_obj_for_user(qs, request.user)

    exclude = ("creator", "creation_time")

    def save_model(self, request, obj, form, change):
        obj.creator = request.user
        obj.save()

    # }}}


admin.site.register(FlowRuleException, FlowRuleExceptionAdmin)

# }}}


# {{{ grading

class GradingOpportunityAdmin(admin.ModelAdmin):
    list_display = (
            "name",
            "course",
            "identifier",
            "due_time",
            "shown_in_grade_book",
            "shown_in_student_grade_book",
            )
    list_filter = (
            "course",
            "shown_in_grade_book",
            "shown_in_student_grade_book",
            )
    list_editable = (
            "name",
            "identifier",
            "shown_in_grade_book",
            "shown_in_student_grade_book",
            )

    # {{{ permissions

    exclude = ("creation_time",)

    def get_queryset(self, request):
        qs = super(GradingOpportunityAdmin, self).get_queryset(request)
        return _filter_course_linked_obj_for_user(qs, request.user)

    def formfield_for_foreignkey(self, db_field, request, **kwargs):
        if db_field.name == "course":
            kwargs["queryset"] = _filter_courses_for_user(
                    Course.objects, request.user)
        return super(GradingOpportunityAdmin, self).formfield_for_foreignkey(
                db_field, request, **kwargs)

    # }}}

admin.site.register(GradingOpportunity, GradingOpportunityAdmin)


class GradeChangeAdmin(admin.ModelAdmin):
    def get_course(self, obj):
        return obj.participation.course
    get_course.short_description = _("Course")
    get_course.admin_order_field = "participation__course"

    def get_opportunity(self, obj):
        return obj.opportunity.name
    get_opportunity.short_description = _("Opportunity")
    get_opportunity.admin_order_field = "opportunity"

    def get_participant(self, obj):
        return obj.participation.user
    get_participant.short_description = _("Participant")
    get_participant.admin_order_field = "participation__user"

    def get_percentage(self, obj):
        if obj.points is None or obj.max_points is None:
            return None
        else:
            return round(100*obj.points/obj.max_points)

    get_percentage.short_description = "%"

    list_display = (
            "get_opportunity",
            "get_participant",
            "get_course",
            "state",
            "points",
            "max_points",
            "get_percentage",
            "attempt_id",
            "grade_time",
            )
    list_display_links = (
            "get_opportunity",
            "get_participant",
            )
    date_hierarchy = "grade_time"

    search_fields = (
            "opportunity__name",
            "opportunity__flow_id",
            "opportunity__identifier",
            "participation__user__username",
            "participation__user__first_name",
            "participation__user__last_name",
            "attempt_id",
            )

    list_filter = (
            "opportunity__course",
            "opportunity",
            "state",
            )

    raw_id_fields = ("participation", "flow_session", "opportunity")

    # {{{ permission

    def get_queryset(self, request):
        qs = super(GradeChangeAdmin, self).get_queryset(request)
        return _filter_participation_linked_obj_for_user(qs, request.user)

    exclude = ("creator", "grade_time")

    def save_model(self, request, obj, form, change):
        obj.creator = request.user
        obj.save()

    # }}}

admin.site.register(GradeChange, GradeChangeAdmin)

# }}}


# {{{ instant message

class InstantMessageAdmin(admin.ModelAdmin):
    def get_course(self, obj):
        return obj.participation.course
    get_course.short_description = _("Course")
    get_course.admin_order_field = "participation__course"

    def get_participant(self, obj):
        return obj.participation.user
    get_participant.short_description = _("Participant")
    get_participant.admin_order_field = "participation__user"

    list_filter = ("participation__course",)
    list_display = (
            "get_course",
            "get_participant",
            "time",
            "text",
            )

    date_hierarchy = "time"

    search_fields = (
            "text",
            "participation__user__username",
            "participation__user__first_name",
            "participation__user__last_name",
            )

    raw_id_fields = ("participation",)

    # {{{ permissions

    def has_add_permission(self, request):
        # These are created only automatically.
        return False

    def get_queryset(self, request):
        qs = super(InstantMessageAdmin, self).get_queryset(request)
        return _filter_participation_linked_obj_for_user(qs, request.user)

    # }}}

admin.site.register(InstantMessage, InstantMessageAdmin)

# }}}


# {{{ exam tickets

class ExamAdmin(admin.ModelAdmin):
    list_filter = (
            "course",
            "active",
            )

    list_display = (
            "course",
            "flow_id",
            "active",
            "no_exams_before",
            )

    search_fields = (
            "flow_id",
            )

    date_hierarchy = "no_exams_before"

    # {{{ permissions

    def get_queryset(self, request):
        qs = super(ExamAdmin, self).get_queryset(request)
        return _filter_course_linked_obj_for_user(qs, request.user)

    def formfield_for_foreignkey(self, db_field, request, **kwargs):
        if db_field.name == "course":
            kwargs["queryset"] = _filter_courses_for_user(
                    Course.objects, request.user)
        return super(ExamAdmin, self).formfield_for_foreignkey(
                db_field, request, **kwargs)

    # }}}

admin.site.register(Exam, ExamAdmin)


class ExamTicketAdmin(admin.ModelAdmin):
    def get_course(self, obj):
        return obj.participation.course

    get_course.short_description = _("Participant")
    get_course.admin_order_field = "participation__course"

    list_filter = (
            "participation__course",
            "state",
            )

    list_display = (
            "get_course",
            "exam",
            "participation",
            "state",
            "creation_time",
            "usage_time",
            )

    date_hierarchy = "usage_time"

    search_fields = (
            "exam__course__identifier",
            "exam__flow_id",
            "exam__description",
            "participation__user__username",
            "participation__user__first_name",
            "participation__user__last_name",
            )

    # {{{ permissions

    def get_queryset(self, request):
        qs = super(ExamTicketAdmin, self).get_queryset(request)
        return _filter_participation_linked_obj_for_user(qs, request.user)

    exclude = ("creator",)

    def save_model(self, request, obj, form, change):
        obj.creator = request.user
        obj.save()

    # }}}

    def revoke_exam_tickets(self, request, queryset):  # noqa
        queryset \
                .filter(state=exam_ticket_states.valid) \
                .update(state=exam_ticket_states.revoked)

    revoke_exam_tickets.short_description = _("Revoke Exam Tickets")

    actions = [revoke_exam_tickets]

admin.site.register(ExamTicket, ExamTicketAdmin)

# }}}

# vim: foldmethod=marker<|MERGE_RESOLUTION|>--- conflicted
+++ resolved
@@ -295,17 +295,6 @@
         from django.conf import settings
 
         return string_concat(
-<<<<<<< HEAD
-            "<a href='%(link)s'>", _("%(last_name)s, %(first_name)s"),
-            "</a>"
-            ) % {
-                "link": reverse(
-                    "admin:%s_change" % settings.AUTH_USER_MODEL.replace(".", "_")
-                    .lower(),
-                    args=(obj.user.id,)),
-                "last_name": verbose_blank(obj.user.last_name),
-                "first_name": verbose_blank(obj.user.first_name)}
-=======
                 "<a href='%(link)s'>", _("%(last_name)s, %(first_name)s"),
                 "</a>"
                 ) % {
@@ -316,7 +305,6 @@
                         args=(obj.user.id,)),
                     "last_name": verbose_blank(obj.user.last_name),
                     "first_name": verbose_blank(obj.user.first_name)}
->>>>>>> 72aa55c0
 
     get_user.short_description = pgettext("real name of a user", "Name")
     get_user.admin_order_field = "user__last_name"
