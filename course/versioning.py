# -*- coding: utf-8 -*-

from __future__ import division

__copyright__ = "Copyright (C) 2014 Andreas Kloeckner"

__license__ = """
Permission is hereby granted, free of charge, to any person obtaining a copy
of this software and associated documentation files (the "Software"), to deal
in the Software without restriction, including without limitation the rights
to use, copy, modify, merge, publish, distribute, sublicense, and/or sell
copies of the Software, and to permit persons to whom the Software is
furnished to do so, subject to the following conditions:

The above copyright notice and this permission notice shall be included in
all copies or substantial portions of the Software.

THE SOFTWARE IS PROVIDED "AS IS", WITHOUT WARRANTY OF ANY KIND, EXPRESS OR
IMPLIED, INCLUDING BUT NOT LIMITED TO THE WARRANTIES OF MERCHANTABILITY,
FITNESS FOR A PARTICULAR PURPOSE AND NONINFRINGEMENT. IN NO EVENT SHALL THE
AUTHORS OR COPYRIGHT HOLDERS BE LIABLE FOR ANY CLAIM, DAMAGES OR OTHER
LIABILITY, WHETHER IN AN ACTION OF CONTRACT, TORT OR OTHERWISE, ARISING FROM,
OUT OF OR IN CONNECTION WITH THE SOFTWARE OR THE USE OR OTHER DEALINGS IN
THE SOFTWARE.
"""

from django.shortcuts import (  # noqa
        render, get_object_or_404, redirect)
from django.contrib import messages
import django.forms as forms
from django.contrib.auth.decorators import login_required
from django.core.exceptions import PermissionDenied, SuspiciousOperation
from django.core.urlresolvers import reverse
from django.utils.translation import ugettext_lazy as _
from django.utils.translation import ugettext, pgettext, string_concat

from django.db import transaction

from relate.utils import StyledForm, StyledModelForm
from crispy_forms.layout import Submit

from course.models import (
        Course,
        Participation, participation_role, participation_status)

from course.utils import course_view, render_course_page
import paramiko
import paramiko.client


class AutoAcceptPolicy(paramiko.client.MissingHostKeyPolicy):
    def missing_host_key(self, client, hostname, key):
        # simply accept the key
        return


class DulwichParamikoSSHVendor(object):
    def __init__(self, ssh_kwargs):
        self.ssh_kwargs = ssh_kwargs

    def run_command(self, host, command, username=None, port=None,
                    progress_stderr=None):
        if port is None:
            port = 22

        client = paramiko.SSHClient()

        client.set_missing_host_key_policy(AutoAcceptPolicy())
        client.connect(host, username=username, port=port,
                       **self.ssh_kwargs)

        channel = client.get_transport().open_session()

        channel.exec_command(*command)

        from dulwich.client import ParamikoWrapper
        return ParamikoWrapper(
            client, channel, progress_stderr=progress_stderr)


def get_dulwich_client_and_remote_path_from_course(course):
    ssh_kwargs = {}
    if course.ssh_private_key:
        from StringIO import StringIO
        key_file = StringIO(course.ssh_private_key.encode())
        ssh_kwargs["pkey"] = paramiko.RSAKey.from_private_key(key_file)

    def get_dulwich_ssh_vendor():
        vendor = DulwichParamikoSSHVendor(ssh_kwargs)
        return vendor

    # writing to another module's global variable: gross!
    import dulwich.client
    dulwich.client.get_ssh_vendor = get_dulwich_ssh_vendor

    from dulwich.client import get_transport_and_path
    client, remote_path = get_transport_and_path(
            course.git_source.encode())

    # Work around
    # https://bugs.launchpad.net/dulwich/+bug/1025886
    client._fetch_capabilities.remove('thin-pack')

    return client, remote_path


# {{{ new course setup

class CourseCreationForm(StyledModelForm):
    class Meta:
        model = Course
        fields = (
            "identifier", "hidden", "listed",
            "accepts_enrollment",
            "git_source", "ssh_private_key",
            "course_file",
            "events_file",
            "enrollment_approval_required",
            "enrollment_required_email_suffix",
            "from_email",
            "notify_email",
            )

    def __init__(self, *args, **kwargs):
        super(CourseCreationForm, self).__init__(*args, **kwargs)

        self.helper.add_input(
                Submit("submit", _("Validate and create"),
                    css_class="col-lg-offset-2"))


@login_required
def set_up_new_course(request):
    if not request.user.is_staff:
        raise PermissionDenied(_("only staff may create courses"))

    if request.method == "POST":
        form = CourseCreationForm(request.POST)

        if form.is_valid():
            new_course = form.save(commit=False)

            from course.content import get_course_repo_path
            repo_path = get_course_repo_path(new_course)

            try:
                import os
                os.makedirs(repo_path)

                try:
                    with transaction.atomic():
                        from dulwich.repo import Repo
                        repo = Repo.init(repo_path)

                        client, remote_path = \
                            get_dulwich_client_and_remote_path_from_course(
                                    new_course)

                        remote_refs = client.fetch(remote_path, repo)
                        new_sha = repo["HEAD"] = remote_refs["HEAD"]

                        from course.validation import validate_course_content
                        validate_course_content(
                                repo, new_course.course_file,
                                new_course.events_file, new_sha)

                        new_course.valid = True
                        new_course.active_git_commit_sha = new_sha
                        new_course.save()

                        # {{{ set up a participation for the course creator

                        part = Participation()
                        part.user = request.user
                        part.course = new_course
                        part.role = participation_role.instructor
                        part.status = participation_status.active
                        part.save()

                        # }}}

                        messages.add_message(request, messages.INFO,
                                _("Course content validated, creation succeeded. "
                                "You may want to view the events used "
                                "in the course content and create them. ")
                                + string_concat('<a href="%s" class="btn btn-primary">',
                                pgettext("view/create events","Check"), " &raquo;</a>")
                                % reverse("relate-check_events",
                                    args=(new_course.identifier,)))
                except:
                    # Don't coalesce this handler with the one below. We only want
                    # to delete the directory if we created it. Trust me.
<<<<<<< HEAD
                    import os
                    import stat
                    import shutil
                    def remove_readonly(func, path, excinfo):
                        os.chmod(path, stat.S_IWRITE)
                        func(path)
                    
                    shutil.rmtree(repo_path, onerror=remove_readonly)
=======

                    # Work around read-only files on Windows.
                    # https://docs.python.org/3.5/library/shutil.html#rmtree-example

                    import os
                    import stat
                    import shutil

                    def remove_readonly(func, path, _):
                        "Clear the readonly bit and reattempt the removal"
                        os.chmod(path, stat.S_IWRITE)
                        func(path)

                    shutil.rmtree(repo_path, onerror=remove_readonly)

>>>>>>> 316742d6
                    raise

            except Exception as e:
                from traceback import print_exc
                print_exc()

                messages.add_message(request, messages.ERROR,
                        _("Course creation failed: %(err_type)s: %(err_str)s") % {
                            'err_type':type(e).__name__, 'err_str':str(e)})
            else:
                return redirect(
                        "relate-course_page",
                        new_course.identifier)

    else:
        form = CourseCreationForm()

    return render(request, "generic-form.html", {
        "form_description": _("Set up new course"),
        "form": form
        })

# }}}


# {{{ update

def is_parent_commit(repo, potential_parent, child, max_history_check_size=None):
    queue = [repo[parent] for parent in child.parents]

    while queue:
        entry = queue.pop()
        if entry == potential_parent:
            return True

        if max_history_check_size is not None:
            max_history_check_size -= 1

            if max_history_check_size == 0:
                return False

        queue.extend(repo[parent] for parent in entry.parents)

    return False


def run_course_update_command(request, pctx, command, new_sha, may_update):
    repo = pctx.repo

    if command.startswith("fetch_"):
        command = command[6:]

        if not pctx.course.git_source:
            raise RuntimeError(_("no git source URL specified"))

        client, remote_path = \
            get_dulwich_client_and_remote_path_from_course(pctx.course)

        remote_refs = client.fetch(remote_path, repo)
        remote_head = remote_refs["HEAD"]
        if is_parent_commit(repo, repo[remote_head], repo["HEAD"],
                max_history_check_size=10):
            raise RuntimeError(_("fetch would discard commits, refusing"))

        repo["HEAD"] = remote_head

        messages.add_message(request, messages.SUCCESS, _("Fetch successful."))

        new_sha = repo.head()

    if command == "end_preview":
        messages.add_message(request, messages.INFO,
                _("Preview ended."))
        pctx.participation.preview_git_commit_sha = None
        pctx.participation.save()

        return

    # {{{ validate

    from course.validation import validate_course_content, ValidationError
    try:
        warnings = validate_course_content(
                repo, pctx.course.course_file, pctx.course.events_file, new_sha)
    except ValidationError as e:
        messages.add_message(request, messages.ERROR,
                _("Course content did not validate successfully. (%s) "
                "Update not applied.") % str(e))
        return

    else:
        if not warnings:
            messages.add_message(request, messages.SUCCESS,
                    _("Course content validated successfully."))
        else:
            messages.add_message(request, messages.WARNING,
                    string_concat(_("Course content validated OK, with warnings:"),
                    "<ul>%s</ul>")
                    % ("".join(
                        "<li><i>%(location)s</i>: %(warningtext)s</li>" % {'location':w.location, 'warningtext':w.text}
                        for w in warnings)))

    # }}}

    if command == "preview":
        messages.add_message(request, messages.INFO,
                _("Preview activated."))

        pctx.participation.preview_git_commit_sha = new_sha
        pctx.participation.save()

    elif command == "update" and may_update:
        pctx.course.active_git_commit_sha = new_sha
        pctx.course.valid = True
        pctx.course.save()

        messages.add_message(request, messages.SUCCESS,
                _("Update applied. "
                "You may want to view the events used "
                "in the course content and check that they "
                "are recognized. ")
                + string_concat('<p><a href="%s" class="btn btn-primary" '
                'style="margin-top:8px">', 
                pgettext("view/create events","Check"), " &raquo;</a></p>")
                % reverse("relate-check_events",
                    args=(pctx.course.identifier,)))

    else:
        raise RuntimeError(_("invalid command"))


class GitUpdateForm(StyledForm):
    new_sha = forms.CharField(required=True)

    def __init__(self, may_update, previewing, *args, **kwargs):
        super(GitUpdateForm, self).__init__(*args, **kwargs)

        first_button = [True]

        def add_button(desc, label):
            if first_button[0]:
                self.helper.add_input(
                        Submit(desc, label, css_class="col-lg-offset-2"))
                first_button[0] = False
            else:
                self.helper.add_input(Submit(desc, label))

        if may_update:
            add_button("fetch_update", _("Fetch and update"))
            add_button("update", _("Update"))

        if previewing:
            add_button("end_preview", _("End preview"))
        else:
            add_button("fetch_preview", _("Fetch and preview"))
            add_button("preview", _("Preview"))


@login_required
@course_view
def update_course(pctx):
    if pctx.role not in [
            participation_role.instructor,
            participation_role.teaching_assistant
            ]:
        raise PermissionDenied(_("must be instructor or TA to update course"))

    course = pctx.course
    request = pctx.request
    repo = pctx.repo
    participation = pctx.participation

    previewing = bool(participation is not None
            and participation.preview_git_commit_sha)

    may_update = pctx.role == participation_role.instructor

    response_form = None
    if request.method == "POST":
        form = GitUpdateForm(may_update, previewing, request.POST, request.FILES)
        commands = ["fetch_update", "update", "fetch_preview",
                "preview", "end_preview"]

        command = None
        for cmd in commands:
            if cmd in form.data:
                command = cmd
                break

        if command is None:
            raise SuspiciousOperation(_("invalid command"))

        if form.is_valid():
            new_sha = form.cleaned_data["new_sha"].encode()

            try:
                run_course_update_command(request, pctx, command, new_sha,
                        may_update)
            except Exception as e:
                messages.add_message(pctx.request, messages.ERROR,
                        _("Error: %(err_type)s %(err_str)s") % {'err_type':type(e).__name__, 'err_str':str(e)})

    if response_form is None:
        previewing = bool(participation is not None
                and participation.preview_git_commit_sha)

        form = GitUpdateForm(may_update, previewing,
                {"new_sha": repo.head()})

    text_lines = [
            string_concat("<b>", _("Current git HEAD"), ":</b> %(commit)s (%(message)s)") % {
                'commit': repo.head(),
                'message': repo[repo.head()].message.strip()},
            string_concat("<b>", _("Public active git SHA"), ":</b> %(commit)s (%(message)s)") % {
                'commit': course.active_git_commit_sha,
                'message': repo[course.active_git_commit_sha.encode()].message.strip()},
            ]
    if participation is not None and participation.preview_git_commit_sha:
        text_lines.append(
            string_concat("<b>", _("Current preview git SHA"), ":</b> %(commit)s (%(message)s)") % {
                'commit': participation.preview_git_commit_sha,
                'message': repo[participation.preview_git_commit_sha.encode()].message.strip(),
            })
    else:
        text_lines.append(string_concat("<b>", _("Current preview git SHA"), ":</b> ", _("None")))

    return render_course_page(pctx, "course/generic-course-form.html", {
        "form": form,
        "form_text": "".join(
            "<p>%s</p>" % line
            for line in text_lines
            ),
        "form_description": ugettext("Update Course Revision"),
    })

# }}}

# vim: foldmethod=marker<|MERGE_RESOLUTION|>--- conflicted
+++ resolved
@@ -190,16 +190,6 @@
                 except:
                     # Don't coalesce this handler with the one below. We only want
                     # to delete the directory if we created it. Trust me.
-<<<<<<< HEAD
-                    import os
-                    import stat
-                    import shutil
-                    def remove_readonly(func, path, excinfo):
-                        os.chmod(path, stat.S_IWRITE)
-                        func(path)
-                    
-                    shutil.rmtree(repo_path, onerror=remove_readonly)
-=======
 
                     # Work around read-only files on Windows.
                     # https://docs.python.org/3.5/library/shutil.html#rmtree-example
@@ -215,7 +205,6 @@
 
                     shutil.rmtree(repo_path, onerror=remove_readonly)
 
->>>>>>> 316742d6
                     raise
 
             except Exception as e:
