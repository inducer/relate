--- conflicted
+++ resolved
@@ -92,6 +92,7 @@
         )
 from course.utils import (  # noqa
         CoursePageContext,
+        FlowSessionStartRule,
         )
 from course.content import (  # noqa
         FlowDesc,
@@ -391,7 +392,6 @@
 
 # {{{ start flow
 
-<<<<<<< HEAD
 def start_flow(
         repo,  # type: Repo_ish
         course,  # type: Course
@@ -399,15 +399,11 @@
         user,  # type: Any
         flow_id,  # type: Text
         flow_desc,  # type: FlowDesc
-        access_rules_tag,  # type: Optional[Text]
+        session_start_rule,  # type: FlowSessionStartRule
         now_datetime,  # type: datetime.datetime
         ):
     # type: (...) -> FlowSession
 
-=======
-def start_flow(repo, course, participation, user, flow_id, flow_desc,
-        session_start_rule, now_datetime):
->>>>>>> b50e5f1e
     # This function does not need to be transactionally atomic.
     # The only essential part is the creation of the session.
     # The remainder of the function (opportunity creation and
