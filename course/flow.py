# -*- coding: utf-8 -*-

from __future__ import division

__copyright__ = "Copyright (C) 2014 Andreas Kloeckner"

__license__ = """
Permission is hereby granted, free of charge, to any person obtaining a copy
of this software and associated documentation files (the "Software"), to deal
in the Software without restriction, including without limitation the rights
to use, copy, modify, merge, publish, distribute, sublicense, and/or sell
copies of the Software, and to permit persons to whom the Software is
furnished to do so, subject to the following conditions:

The above copyright notice and this permission notice shall be included in
all copies or substantial portions of the Software.

THE SOFTWARE IS PROVIDED "AS IS", WITHOUT WARRANTY OF ANY KIND, EXPRESS OR
IMPLIED, INCLUDING BUT NOT LIMITED TO THE WARRANTIES OF MERCHANTABILITY,
FITNESS FOR A PARTICULAR PURPOSE AND NONINFRINGEMENT. IN NO EVENT SHALL THE
AUTHORS OR COPYRIGHT HOLDERS BE LIABLE FOR ANY CLAIM, DAMAGES OR OTHER
LIABILITY, WHETHER IN AN ACTION OF CONTRACT, TORT OR OTHERWISE, ARISING FROM,
OUT OF OR IN CONNECTION WITH THE SOFTWARE OR THE USE OR OTHER DEALINGS IN
THE SOFTWARE.
"""

from django.utils import six
from django.utils.translation import (
        ugettext, ugettext_lazy as _)
from django.contrib.auth.decorators import login_required
from django.utils.functional import lazy
from django.shortcuts import (  # noqa
        render, get_object_or_404, redirect)
from django.contrib import messages
from django.core.exceptions import (
        PermissionDenied, SuspiciousOperation,
        ObjectDoesNotExist)
from django.db import transaction
from django.db.models import query  # noqa
from django.utils.safestring import mark_safe
mark_safe_lazy = lazy(mark_safe, six.text_type)
from django import forms
from django import http
from django.conf import settings
from django.urls import reverse

from crispy_forms.helper import FormHelper

from relate.utils import (
        StyledForm, local_now, as_local_time,
        format_datetime_local, string_concat)
from crispy_forms.layout import Submit
from django_select2.forms import Select2Widget

from course.constants import (
        flow_permission,
        participation_permission as pperm,
        flow_session_expiration_mode,
        FLOW_SESSION_EXPIRATION_MODE_CHOICES,
        is_expiration_mode_allowed,
        grade_aggregation_strategy,
        GRADE_AGGREGATION_STRATEGY_CHOICES,
        flow_session_interaction_kind
        )
from course.models import (
        Participation,
        Course,
        FlowSession, FlowPageData, FlowPageVisit,
        FlowPageVisitGrade,
        get_feedback_for_grade,
        GradeChange, update_bulk_feedback)

from course.utils import (
        FlowContext,
        FlowPageContext,
        PageOrdinalOutOfRange,
        instantiate_flow_page_with_ctx,
        course_view, render_course_page,
        get_session_start_rule,
        get_session_access_rule,
        get_session_grading_rule,
        FlowSessionGradingRule,
        LanguageOverride,
        )
from course.exam import get_login_exam_ticket
from course.page import InvalidPageData
from course.views import get_now_or_fake_time
from relate.utils import retry_transaction_decorator

# {{{ mypy

if False:
    from typing import Any, Optional, Iterable, Sequence, Tuple, Text, List, FrozenSet  # noqa
    import datetime  # noqa
    from course.models import Course  # noqa
    from accounts.models import User  # noqa
    from course.utils import (  # noqa
            CoursePageContext,
            FlowSessionStartRule,
            )
    from course.content import (  # noqa
            FlowDesc,
            )
    from course.page.base import (  # noqa
            PageBase,
            PageBehavior,
            AnswerFeedback
            )
    from relate.utils import Repo_ish  # noqa

# }}}


# {{{ page data wrangling

@retry_transaction_decorator(serializable=True)
def _adjust_flow_session_page_data_inner(repo, flow_session,
        course_identifier, flow_desc, commit_sha):
    from course.page.base import PageContext
    pctx = PageContext(
            course=flow_session.course,
            repo=repo,
            commit_sha=commit_sha,
            flow_session=flow_session,
            in_sandbox=False,
            page_uri=None)

    def remove_page(fpd):
        if fpd.page_ordinal is not None:
            fpd.page_ordinal = None
            fpd.save()

    desc_group_ids = []

    ordinal = [0]
    for grp in flow_desc.groups:
        desc_group_ids.append(grp.id)

        shuffle = getattr(grp, "shuffle", False)
        max_page_count = getattr(grp, "max_page_count", None)

        available_page_ids = [page_desc.id for page_desc in grp.pages]

        if max_page_count is None:
            max_page_count = len(available_page_ids)

        group_pages = []

        # {{{ helper functions

        def find_page_desc(page_id):
            new_page_desc = None

            for page_desc in grp.pages:  # pragma: no branch
                if page_desc.id == page_id:
                    new_page_desc = page_desc
                    break

            assert new_page_desc is not None

            return new_page_desc

        def instantiate_page(page_desc):
            from course.content import instantiate_flow_page
            return instantiate_flow_page(
                    "course '%s', flow '%s', page '%s/%s'"
                    % (course_identifier, flow_session.flow_id,
                        grp.id, page_desc.id),
                    repo, page_desc, commit_sha)

        def create_fpd(new_page_desc):
            page = instantiate_page(new_page_desc)

            data = page.initialize_page_data(pctx)
            return FlowPageData(
                    flow_session=flow_session,
                    page_ordinal=None,
                    page_type=new_page_desc.type,
                    group_id=grp.id,
                    page_id=new_page_desc.id,
                    data=data,
                    title=page.title(pctx, data))

        def add_page(fpd):
            if fpd.page_ordinal != ordinal[0]:
                fpd.page_ordinal = ordinal[0]
                fpd.save()

            page_desc = find_page_desc(fpd.page_id)
            page = instantiate_page(page_desc)
            title = page.title(pctx, fpd.data)

            if fpd.title != title:
                fpd.title = title
                fpd.save()

            ordinal[0] += 1
            available_page_ids.remove(fpd.page_id)

            group_pages.append(fpd)

        # }}}

        if shuffle:
            # maintain order of existing pages as much as possible
            for fpd in (FlowPageData.objects
                    .filter(
                        flow_session=flow_session,
                        group_id=grp.id,
                        page_ordinal__isnull=False)
                    .order_by("page_ordinal")):

                if (fpd.page_id in available_page_ids
                        and len(group_pages) < max_page_count):
                    add_page(fpd)
                else:
                    remove_page(fpd)

            assert len(group_pages) <= max_page_count

            from random import choice

            # then add randomly chosen new pages
            while len(group_pages) < max_page_count and available_page_ids:
                new_page_id = choice(available_page_ids)

                new_page_fpds = (FlowPageData.objects
                        .filter(
                            flow_session=flow_session,
                            group_id=grp.id,
                            page_id=new_page_id))

                if new_page_fpds.count():
                    # We already have FlowPageData for this page, revive it
                    new_page_fpd, = new_page_fpds
                    assert new_page_fpd.page_id == new_page_id
                else:
                    # Make a new FlowPageData instance
                    page_desc = find_page_desc(new_page_id)
                    assert page_desc.id == new_page_id
                    new_page_fpd = create_fpd(page_desc)
                    assert new_page_fpd.page_id == new_page_id

                add_page(new_page_fpd)

        else:
            # reorder pages to order in flow
            id_to_fpd = dict(
                    ((fpd.group_id, fpd.page_id), fpd)
                    for fpd in FlowPageData.objects.filter(
                        flow_session=flow_session,
                        group_id=grp.id))

            for page_desc in grp.pages:
                key = (grp.id, page_desc.id)

                if key in id_to_fpd:
                    fpd = id_to_fpd.pop(key)
                else:
                    fpd = create_fpd(page_desc)

                if len(group_pages) < max_page_count:
                    add_page(fpd)

            for fpd in id_to_fpd.values():
                remove_page(fpd)

    # {{{ remove pages orphaned because of group renames

    for fpd in (
            FlowPageData.objects
            .filter(
                flow_session=flow_session,
                page_ordinal__isnull=False)
            .exclude(group_id__in=desc_group_ids)
            ):
        remove_page(fpd)

    # }}}

    return ordinal[0]  # new page count


def adjust_flow_session_page_data(repo, flow_session,
        course_identifier, flow_desc=None, respect_preview=True):
    # type: (Repo_ish, FlowSession, Text, Optional[FlowDesc], bool) -> None

    """
    The caller may *not* be in a transaction that has a weaker isolation
    level than *serializable*.
    """

    from course.content import get_course_commit_sha, get_flow_desc
    commit_sha = get_course_commit_sha(
            flow_session.course,
            flow_session.participation if respect_preview else None)
    revision_key = "2:"+commit_sha.decode()

    if flow_desc is None:
        flow_desc = get_flow_desc(repo, flow_session.course,
                flow_session.flow_id, commit_sha)

    if flow_session.page_data_at_revision_key == revision_key:
        return

    new_page_count = _adjust_flow_session_page_data_inner(
            repo, flow_session, course_identifier, flow_desc,
            commit_sha)

    # These are idempotent, so they don't need to be guarded by a seqcst
    # transaction.
    flow_session.page_count = new_page_count
    flow_session.page_data_at_revision_key = revision_key
    flow_session.save()

# }}}


# {{{ grade page visit

def grade_page_visit(visit, visit_grade_model=FlowPageVisitGrade,
        grade_data=None, respect_preview=True):
    # type: (FlowPageVisit, type, Any, bool) -> None
    if not visit.is_submitted_answer:
        raise RuntimeError(_("cannot grade ungraded answer"))

    flow_session = visit.flow_session
    course = flow_session.course
    page_data = visit.page_data

    most_recent_grade = visit.get_most_recent_grade()  # type: Optional[FlowPageVisitGrade]  # noqa
    if most_recent_grade is not None and grade_data is None:
        grade_data = most_recent_grade.grade_data

    from course.content import (
            get_course_repo,
            get_course_commit_sha,
            get_flow_desc,
            get_flow_page_desc,
            instantiate_flow_page)

    with get_course_repo(course) as repo:
        course_commit_sha = get_course_commit_sha(
                course, flow_session.participation if respect_preview else None)

        flow_desc = get_flow_desc(repo, course,
                flow_session.flow_id, course_commit_sha)

        page_desc = get_flow_page_desc(
                flow_session.flow_id,
                flow_desc,
                page_data.group_id, page_data.page_id)

        page = instantiate_flow_page(
                location="flow '%s', group, '%s', page '%s'"
                % (flow_session.flow_id, page_data.group_id, page_data.page_id),
                repo=repo, page_desc=page_desc,
                commit_sha=course_commit_sha)

        assert page.expects_answer()
        if not page.is_answer_gradable():
            return

        from course.page import PageContext
        grading_page_context = PageContext(
                course=course,
                repo=repo,
                commit_sha=course_commit_sha,
                flow_session=flow_session)

        with LanguageOverride(course=course):
            answer_feedback = page.grade(
                    grading_page_context, visit.page_data.data,
                    visit.answer, grade_data=grade_data)

        grade = visit_grade_model()
        grade.visit = visit
        grade.grade_data = grade_data
        grade.max_points = page.max_points(visit.page_data)
        grade.graded_at_git_commit_sha = course_commit_sha.decode()

        bulk_feedback_json = None
        if answer_feedback is not None:
            grade.correctness = answer_feedback.correctness
            grade.feedback, bulk_feedback_json = answer_feedback.as_json()

        grade.save()

        update_bulk_feedback(page_data, grade, bulk_feedback_json)

# }}}


# {{{ start flow

def start_flow(
        repo,  # type: Repo_ish
        course,  # type: Course
        participation,  # type: Optional[Participation]
        user,  # type: Any
        flow_id,  # type: Text
        flow_desc,  # type: FlowDesc
        session_start_rule,  # type: FlowSessionStartRule
        now_datetime,  # type: datetime.datetime
        ):
    # type: (...) -> FlowSession

    # This function does not need to be transactionally atomic.
    # The only essential part is the creation of the session.
    # The remainder of the function (opportunity creation and
    # page setup) is atomic and gets retried.

    from course.content import get_course_commit_sha
    course_commit_sha = get_course_commit_sha(course, participation)

    if participation is not None:
        assert participation.user == user

    exp_mode = flow_session_expiration_mode.end
    if session_start_rule.default_expiration_mode is not None:
        exp_mode = session_start_rule.default_expiration_mode

    assert exp_mode in dict(FLOW_SESSION_EXPIRATION_MODE_CHOICES)

    session = FlowSession(
        course=course,
        participation=participation,
        user=user,
        active_git_commit_sha=course_commit_sha.decode(),
        flow_id=flow_id,
        start_time=now_datetime,
        in_progress=True,
        expiration_mode=exp_mode,
        access_rules_tag=session_start_rule.tag_session)

    session.save()

    # Create flow grading opportunity. This makes the flow
    # show up in the grade book.

    rules = getattr(flow_desc, "rules", None)
    if rules is not None:
        identifier = rules.grade_identifier

        if identifier is not None:
            from course.models import get_flow_grading_opportunity
            get_flow_grading_opportunity(
                    course, flow_id, flow_desc,
                    identifier,
                    rules.grade_aggregation_strategy)

    # will implicitly modify and save the session if there are changes
    adjust_flow_session_page_data(repo, session,
            course.identifier, flow_desc, respect_preview=True)

    return session

# }}}


# {{{ finish flow

def get_multiple_flow_session_graded_answers_qset(flow_sessions):
    # type: (List[FlowSession]) -> query.QuerySet

    from django.db.models import Q
    qset = (FlowPageVisit.objects
            .filter(flow_session__in=flow_sessions)
            .filter(Q(answer__isnull=False) | Q(is_synthetic=True))
            .order_by("flow_session__id"))

    # Ungraded answers *can* show up in non-in-progress flows as a result
    # of a race between a 'save' and the 'end session'. If this happens,
    # we'll go ahead and ignore those.
    qset = qset.filter(
        (Q(flow_session__in_progress=False) & Q(is_submitted_answer=True))
        | Q(flow_session__in_progress=True))

    return qset


def get_flow_session_graded_answers_qset(flow_session):
    # type: (FlowSession) -> query.QuerySet

    return get_multiple_flow_session_graded_answers_qset([flow_session])


def get_prev_answer_visits_qset(page_data):
    # type: (FlowPageData) -> query.QuerySet
    return (
            get_flow_session_graded_answers_qset(page_data.flow_session)
            .filter(page_data=page_data)
            .order_by("-visit_time"))


def get_first_from_qset(qset):
    # type: (query.QuerySet) -> Optional[Any]
    for item in qset[:1]:
        return item

    return None


def get_prev_answer_visit(page_data):
    return get_first_from_qset(get_prev_answer_visits_qset(page_data))


def assemble_page_grades(flow_sessions):
    # type: (List[FlowSession]) -> List[List[Optional[FlowPageVisitGrade]]]
    """
    Given a list of flow sessions, return a list of lists of FlowPageVisitGrade
    objects corresponding to the most recent page grades for each page of the
    flow session.  If a page is not graded, the corresponding entry is None.

    Note that, even if the flow sessions belong to the same flow, the length
    of the lists may vary since the flow page count may vary per session.
    """
    id_to_fsess_idx = {fsess.id: i for i, fsess in enumerate(flow_sessions)}
    answer_visit_ids = [
            [None] * fsess.page_count for fsess in flow_sessions
            ]  # type: List[List[Optional[int]]]

    # Get all answer visits corresponding to the sessions. The query result is
    # typically very large.
    all_answer_visits = (
        get_multiple_flow_session_graded_answers_qset(flow_sessions)
        .order_by("visit_time")
        .values("id", "flow_session_id", "page_data__page_ordinal",
                "is_submitted_answer"))

    for answer_visit in all_answer_visits:
        fsess_idx = id_to_fsess_idx[answer_visit["flow_session_id"]]
        page_ordinal = answer_visit["page_data__page_ordinal"]
        if page_ordinal is not None:
            answer_visit_ids[fsess_idx][page_ordinal] = answer_visit["id"]

        if not flow_sessions[fsess_idx].in_progress:
            assert answer_visit["is_submitted_answer"] is True

    flat_answer_visit_ids = []
    for visit_id_list in answer_visit_ids:
        for visit_id in visit_id_list:
            if visit_id is not None:
                flat_answer_visit_ids.append(visit_id)

    # Get all grade visits associated with the answer visits.
    grades = (FlowPageVisitGrade.objects
              .filter(visit__in=flat_answer_visit_ids)
              .order_by("visit__id")
              .order_by("grade_time"))

    grades_by_answer_visit = {}
    for grade in grades:
        grades_by_answer_visit[grade.visit_id] = grade

    def get_grades_for_visit_group(visit_group):
        # type: (List[Optional[int]]) -> List[Optional[FlowPageVisit]]

        return [grades_by_answer_visit.get(visit_id)
            for visit_id in visit_group]

    return [get_grades_for_visit_group(group) for group in answer_visit_ids]


def assemble_answer_visits(flow_session):
    # type: (FlowSession) -> List[Optional[FlowPageVisit]]

    answer_visits = [None] * flow_session.page_count  # type: List[Optional[FlowPageVisit]]  # noqa

    answer_page_visits = (
            get_flow_session_graded_answers_qset(flow_session)
            .order_by("visit_time"))

    for page_visit in answer_page_visits:
        if page_visit.page_data.page_ordinal is not None:
            answer_visits[page_visit.page_data.page_ordinal] = page_visit

        if not flow_session.in_progress:
            assert page_visit.is_submitted_answer is True

    return answer_visits


def get_all_page_data(flow_session):
    # type: (FlowSession) -> Iterable[FlowPageData]

    return (FlowPageData.objects
            .filter(
                flow_session=flow_session,
                page_ordinal__isnull=False)
            .order_by("page_ordinal"))


def get_interaction_kind(
        fctx,  # type: FlowContext
        flow_session,  # type: FlowSession
        flow_generates_grade,  # type: bool
        all_page_data,  # type: Iterable[FlowPageData]
        ):
    # type: (...) -> Text

    ikind = flow_session_interaction_kind.noninteractive

    for i, page_data in enumerate(all_page_data):
        assert i == page_data.page_ordinal

        page = instantiate_flow_page_with_ctx(fctx, page_data)
        if page.expects_answer():
            if page.is_answer_gradable():
                if flow_generates_grade:
                    return flow_session_interaction_kind.permanent_grade
                else:
                    return flow_session_interaction_kind.practice_grade
            else:
                return flow_session_interaction_kind.ungraded

    return ikind


def get_session_answered_page_data(
        fctx,  # type: FlowContext
        flow_session,  # type: FlowSession
        answer_visits  # type: List[Optional[FlowPageVisit]]
        ):
    # type: (...) -> Tuple[List[FlowPageData], List[FlowPageData], bool]
    all_page_data = get_all_page_data(flow_session)

    answered_page_data_list = []  # type: List[FlowPageData]
    unanswered_page_data_list = []  # type: List[FlowPageData]
    is_interactive_flow = False  # type: bool

    for i, page_data in enumerate(all_page_data):
        assert i == page_data.page_ordinal

        avisit = answer_visits[i]
        if avisit is not None:
            answer_data = avisit.answer
        else:
            answer_data = None

        page = instantiate_flow_page_with_ctx(fctx, page_data)
        if page.expects_answer():
            is_interactive_flow = True
            if not page.is_optional_page:
                if answer_data is None:
                    unanswered_page_data_list.append(page_data)
                else:
                    answered_page_data_list.append(page_data)

    return (answered_page_data_list, unanswered_page_data_list, is_interactive_flow)


class GradeInfo(object):
    """An object to hold a tally of points and page counts of various types in a flow.

    .. attribute:: points

        The final grade, in points. May be *None* if the grade is not yet
        final.
    """

    def __init__(
            self,
            points,  # type: Optional[float]
            provisional_points,  # type: Optional[float]
            max_points,  # type: Optional[float]
            max_reachable_points,  # type: Optional[float]
            fully_correct_count,  # type: int
            partially_correct_count,  # type: int
            incorrect_count,  # type: int
            unknown_count,  # type: int
            optional_fully_correct_count=0,  # type: int
            optional_partially_correct_count=0,  # type: int
            optional_incorrect_count=0,  # type: int
            optional_unknown_count=0,  # type: int
            ):
        # type: (...) -> None
        self.points = points
        self.provisional_points = provisional_points
        self.max_points = max_points
        self.max_reachable_points = max_reachable_points
        self.fully_correct_count = fully_correct_count
        self.partially_correct_count = partially_correct_count
        self.incorrect_count = incorrect_count
        self.unknown_count = unknown_count
        self.optional_fully_correct_count = optional_fully_correct_count
        self.optional_partially_correct_count = optional_partially_correct_count
        self.optional_incorrect_count = optional_incorrect_count
        self.optional_unknown_count = optional_unknown_count

    # Rounding to larger than 100% will break the percent bars on the
    # flow results page.
    FULL_PERCENT = 99.99

    # {{{ point percentages

    def points_percent(self):
        """Only to be used for visualization purposes."""

        if self.max_points is None or self.max_points == 0:
            if self.points == 0:
                return 100
            else:
                return 0
        else:
            return self.FULL_PERCENT*self.provisional_points/self.max_points

    def missed_points_percent(self):
        """Only to be used for visualization purposes."""

        return (self.FULL_PERCENT
                - self.points_percent()
                - self.unreachable_points_percent())

    def unreachable_points_percent(self):
        """Only to be used for visualization purposes."""

        if (self.max_points is None
                or self.max_reachable_points is None
                or self.max_points == 0):
            return 0
        else:
            return self.FULL_PERCENT*(
                    self.max_points - self.max_reachable_points)/self.max_points

    def total_points_percent(self):
        return (
                self.points_percent()
                + self.missed_points_percent()
                + self.unreachable_points_percent())

    # }}}

    # {{{ page counts

    def total_count(self):
        return (self.fully_correct_count
                + self.partially_correct_count
                + self.incorrect_count
                + self.unknown_count)

    def fully_correct_percent(self):
        """Only to be used for visualization purposes."""
        return self.FULL_PERCENT*self.fully_correct_count/self.total_count()

    def partially_correct_percent(self):
        """Only to be used for visualization purposes."""
        return self.FULL_PERCENT*self.partially_correct_count/self.total_count()

    def incorrect_percent(self):
        """Only to be used for visualization purposes."""
        return self.FULL_PERCENT*self.incorrect_count/self.total_count()

    def unknown_percent(self):
        """Only to be used for visualization purposes."""
        return self.FULL_PERCENT*self.unknown_count/self.total_count()

    def optional_total_count(self):
        return (self.optional_fully_correct_count
                + self.optional_partially_correct_count
                + self.optional_incorrect_count
                + self.optional_unknown_count)

    def optional_fully_correct_percent(self):
        """Only to be used for visualization purposes."""
        return self.FULL_PERCENT * self.optional_fully_correct_count\
               / self.optional_total_count()

    def optional_partially_correct_percent(self):
        """Only to be used for visualization purposes."""
        return self.FULL_PERCENT * self.optional_partially_correct_count\
               / self.optional_total_count()

    def optional_incorrect_percent(self):
        """Only to be used for visualization purposes."""
        return self.FULL_PERCENT * self.optional_incorrect_count\
               / self.optional_total_count()

    def optional_unknown_percent(self):
        """Only to be used for visualization purposes."""
        return self.FULL_PERCENT * self.optional_unknown_count\
               / self.optional_total_count()

    # }}}


def gather_grade_info(
        fctx,  # type: FlowContext
        flow_session,  # type: FlowSession
        grading_rule,  # type: FlowSessionGradingRule
        answer_visits,  # type: List[Optional[FlowPageVisit]]
        ):
    # type: (...) -> GradeInfo
    """
    :returns: a :class:`GradeInfo`
    """

    all_page_data = get_all_page_data(flow_session)

    bonus_points = grading_rule.bonus_points
    points = bonus_points
    provisional_points = bonus_points
    max_points = bonus_points
    max_reachable_points = bonus_points

    fully_correct_count = 0
    partially_correct_count = 0
    incorrect_count = 0
    unknown_count = 0

    optional_fully_correct_count = 0
    optional_partially_correct_count = 0
    optional_incorrect_count = 0
    optional_unknown_count = 0

    for i, page_data in enumerate(all_page_data):
        page = instantiate_flow_page_with_ctx(fctx, page_data)

        assert i == page_data.page_ordinal

        av = answer_visits[i]

        if av is None:
            # This is true in principle, but early code to deal with survey questions
            # didn't generate synthetic answer visits for survey questions, so this
            # can't actually be enforced.

            # assert not page.expects_answer()
            continue

        if not page.is_answer_gradable():
            continue

        grade = av.get_most_recent_grade()
        assert grade is not None

        feedback = get_feedback_for_grade(grade)

        if page.is_optional_page:
            if feedback is None or feedback.correctness is None:
                optional_unknown_count += 1
                continue

            if feedback.correctness == 1:
                optional_fully_correct_count += 1
            elif feedback.correctness == 0:
                optional_incorrect_count += 1
            else:
                optional_partially_correct_count += 1

        else:
            max_points += grade.max_points

            if feedback is None or feedback.correctness is None:
                unknown_count += 1
                points = None
                continue

            max_reachable_points += grade.max_points

            page_points = grade.max_points*feedback.correctness

            if points is not None:
                points += page_points

            provisional_points += page_points

            if grade.max_points > 0:
                if feedback.correctness == 1:
                    fully_correct_count += 1
                elif feedback.correctness == 0:
                    incorrect_count += 1
                else:
                    partially_correct_count += 1

    # {{{ adjust max_points if requested

    if grading_rule.max_points is not None:
        max_points = grading_rule.max_points

    # }}}

    # {{{ enforce points cap

    if grading_rule.max_points_enforced_cap is not None:
        max_reachable_points = min(
                max_reachable_points, grading_rule.max_points_enforced_cap)
        if points is not None:
            points = min(
                    points, grading_rule.max_points_enforced_cap)
        assert provisional_points is not None
        provisional_points = min(
                provisional_points, grading_rule.max_points_enforced_cap)

    # }}}

    return GradeInfo(
            points=points,
            provisional_points=provisional_points,
            max_points=max_points,
            max_reachable_points=max_reachable_points,

            fully_correct_count=fully_correct_count,
            partially_correct_count=partially_correct_count,
            incorrect_count=incorrect_count,
            unknown_count=unknown_count,

            optional_fully_correct_count=optional_fully_correct_count,
            optional_partially_correct_count=optional_partially_correct_count,
            optional_incorrect_count=optional_incorrect_count,
            optional_unknown_count=optional_unknown_count)


@transaction.atomic
def grade_page_visits(
        fctx,  # type: FlowContext
        flow_session,  # type: FlowSession
        answer_visits,  # type: List[Optional[FlowPageVisit]]
        force_regrade=False,  # type: bool
        respect_preview=True,  # type: bool
        ):
    # type: (...) -> None
    for i in range(len(answer_visits)):
        answer_visit = answer_visits[i]

        if answer_visit is not None:
            answer_visit.is_submitted_answer = True
            answer_visit.save()

        else:
            page_data = flow_session.page_data.get(page_ordinal=i)
            page = instantiate_flow_page_with_ctx(fctx, page_data)

            if not page.expects_answer():
                continue

            # Create a synthetic visit to attach a grade
            new_answer_visit = FlowPageVisit()

            new_answer_visit.flow_session = flow_session
            new_answer_visit.page_data = page_data
            new_answer_visit.is_synthetic = True
            new_answer_visit.answer = None
            new_answer_visit.is_submitted_answer = True
            new_answer_visit.save()

            answer_visits[i] = answer_visit = new_answer_visit

            if not page.is_answer_gradable():
                continue

        assert answer_visit is not None
        if not answer_visit.grades.count() or force_regrade:  # type: ignore
            grade_page_visit(answer_visit, respect_preview=respect_preview)


@retry_transaction_decorator()
def finish_flow_session(fctx, flow_session, grading_rule,
        force_regrade=False, now_datetime=None, respect_preview=True):
    """
    :returns: :class:`GradeInfo`
    """
    # Do not be tempted to call adjust_flow_session_page_data in here.
    # This function may be called from within a transaction.

    if not flow_session.in_progress:
        raise RuntimeError(_("Can't end a session that's already ended"))

    assert isinstance(grading_rule, FlowSessionGradingRule)

    if now_datetime is None:
        from django.utils.timezone import now
        now_datetime = now()

    answer_visits = assemble_answer_visits(flow_session)

    grade_page_visits(fctx, flow_session, answer_visits,
            force_regrade=force_regrade,
            respect_preview=respect_preview)

    # ORDERING RESTRICTION: Must grade pages before gathering grade info

    # {{{ determine completion time

    completion_time = now_datetime
    if grading_rule.use_last_activity_as_completion_time:
        last_activity = flow_session.last_activity()
        if last_activity is not None:
            completion_time = last_activity

    flow_session.completion_time = completion_time

    # }}}

    flow_session.in_progress = False
    flow_session.save()

    return grade_flow_session(fctx, flow_session, grading_rule,
            answer_visits)


def expire_flow_session(
        fctx,  # type: FlowContext
        flow_session,  # type: FlowSession
        grading_rule,  # type: FlowSessionGradingRule
        now_datetime,  # type: datetime.datetime
        past_due_only=False,  # type:bool
        ):
    # type: (...) -> bool

    # This function does not need to be transactionally atomic.
    # It only does one atomic 'thing' in each execution path.

    if not flow_session.in_progress:
        raise RuntimeError(_("Can't expire a session that's not in progress"))
    if flow_session.participation is None:
        raise RuntimeError(_("Can't expire an anonymous flow session"))

    assert isinstance(grading_rule, FlowSessionGradingRule)

    if past_due_only:
        if grading_rule.due is None:
            return False
        elif now_datetime < grading_rule.due:
            return False

    adjust_flow_session_page_data(fctx.repo, flow_session,
            flow_session.course.identifier, fctx.flow_desc,
            respect_preview=False)

    if flow_session.expiration_mode == flow_session_expiration_mode.roll_over:
        session_start_rule = get_session_start_rule(
                flow_session.course, flow_session.participation,
                flow_session.flow_id, fctx.flow_desc, now_datetime,
                for_rollover=True)

        if not session_start_rule.may_start_new_session:
            # No new session allowed: finish.
            finish_flow_session(fctx, flow_session, grading_rule,
                                now_datetime=now_datetime, respect_preview=False)
            return True
        else:

            flow_session.access_rules_tag = session_start_rule.tag_session

            # {{{ FIXME: This is weird and should probably not exist.

            access_rule = get_session_access_rule(
                    flow_session, fctx.flow_desc, now_datetime)

            if session_start_rule.default_expiration_mode is not None:
                flow_session.expiration_mode = \
                        session_start_rule.default_expiration_mode

            elif not is_expiration_mode_allowed(
                    flow_session.expiration_mode, access_rule.permissions):
                flow_session.expiration_mode = flow_session_expiration_mode.end

            # }}}

            flow_session.save()

            return True

    elif flow_session.expiration_mode == flow_session_expiration_mode.end:
        finish_flow_session(fctx, flow_session, grading_rule,
                            now_datetime=now_datetime, respect_preview=False)
        return True
    else:
        raise ValueError(
                _("invalid expiration mode '%(mode)s' on flow session ID "
                "%(session_id)d") % {
                    'mode': flow_session.expiration_mode,
                    'session_id': flow_session.id})


def get_flow_session_attempt_id(flow_session):
    # type: (FlowSession) -> Text
    return "flow-session-%d" % flow_session.id


def grade_flow_session(
        fctx,  # type: FlowContext
        flow_session,  # type: FlowSession
        grading_rule,  # type: FlowSessionGradingRule
        answer_visits=None,  # type: Optional[List[Optional[FlowPageVisit]]]
        ):
    # type: (...) -> GradeInfo

    """Updates the grade on an existing flow session and logs a
    grade change with the grade records subsystem.
    """

    if answer_visits is None:
        answer_visits = assemble_answer_visits(flow_session)

    grade_info = gather_grade_info(fctx, flow_session, grading_rule, answer_visits)
    assert grade_info is not None

    comment = None
    points = grade_info.points

    if (points is not None
            and grading_rule.credit_percent is not None
            and grading_rule.credit_percent != 100):
        comment = (
                # Translators: grade flow: calculating grade.
                _("Counted at %(percent).1f%% of %(point).1f points") % {
                    'percent': grading_rule.credit_percent,
                    'point': points})
        points = points * grading_rule.credit_percent / 100

    flow_session.points = points
    flow_session.max_points = grade_info.max_points

    flow_session.append_comment(comment)
    flow_session.save()

    # Need to save grade record even if no grade is available yet, because
    # a grade record may *already* be saved, and that one might be mistaken
    # for the current one.
    if (grading_rule.grade_identifier
            and grading_rule.generates_grade
            and flow_session.participation is not None):
        from course.models import get_flow_grading_opportunity
        gopp = get_flow_grading_opportunity(
                flow_session.course, flow_session.flow_id, fctx.flow_desc,
                grading_rule.grade_identifier,
                grading_rule.grade_aggregation_strategy)

        from course.models import grade_state_change_types
        gchange = GradeChange()
        gchange.opportunity = gopp
        gchange.participation = flow_session.participation
        gchange.state = grade_state_change_types.graded
        gchange.attempt_id = get_flow_session_attempt_id(flow_session)
        gchange.points = points
        gchange.max_points = grade_info.max_points
        # creator left as NULL
        gchange.flow_session = flow_session
        gchange.comment = comment

        gchange.effective_time = None
        if grading_rule.use_last_activity_as_completion_time:
            gchange.effective_time = flow_session.last_activity()

        if gchange.effective_time is None:
            gchange.effective_time = flow_session.completion_time

        assert gchange.effective_time is not None

        previous_grade_changes = list(GradeChange.objects
                .filter(
                    opportunity=gchange.opportunity,
                    participation=gchange.participation,
                    attempt_id=gchange.attempt_id,
                    flow_session=gchange.flow_session)
                .order_by("-grade_time")
                [:1])

        # only save if modified or no previous grades
        do_save = True
        if previous_grade_changes:
            previous_grade_change, = previous_grade_changes
            if (previous_grade_change.points == gchange.points
                    and previous_grade_change.max_points == gchange.max_points
<<<<<<< HEAD
                    and previous_grade_change.comment == gchange.comment
                    and previous_grade_change.state == gchange.state
                    and previous_grade_change.effective_time ==
                    gchange.effective_time):
=======
                    and previous_grade_change.state == gchange.state
                    and previous_grade_change.comment == gchange.comment):
>>>>>>> d5620519
                do_save = False
        else:
            # no previous grade changes
            if points is None:
                do_save = False

        if do_save:
            gchange.save()

    return grade_info


def unsubmit_page(prev_answer_visit, now_datetime):
    # type: (FlowPageVisit, datetime.datetime) -> None

    prev_answer_visit.id = None
    prev_answer_visit.visit_time = now_datetime
    prev_answer_visit.remote_address = None
    prev_answer_visit.user = None
    prev_answer_visit.is_synthetic = True

    assert prev_answer_visit.is_submitted_answer
    prev_answer_visit.is_submitted_answer = False

    prev_answer_visit.save()


def reopen_session(
        now_datetime,  # type: datetime.datetime
        session,  # type: FlowSession
        force=False,  # type: bool
        suppress_log=False,  # type: bool
        generate_grade_change=True,  # type: bool
        unsubmit_pages=False,  # type: bool
        ):
    # type: (...) -> None

    with transaction.atomic():
        if session.in_progress:
            raise RuntimeError(
                    _("Cannot reopen a session that's already in progress"))
        if session.participation is None:
            raise RuntimeError(
                    _("Cannot reopen anonymous sessions"))

        session.in_progress = True
        session.points = None
        session.max_points = None

        if not suppress_log:
            session.append_comment(
                    _("Session reopened at %(now)s, previous completion time "
                    "was '%(complete_time)s'.") % {
                        'now': format_datetime_local(now_datetime),
                        'complete_time': format_datetime_local(
                            as_local_time(session.completion_time))
                        })

        session.completion_time = None
        session.save()

        if generate_grade_change:
            last_gchanges = (
                GradeChange.objects.filter(flow_session=session)
                .order_by("-grade_time")[:1])

            if last_gchanges.count():
                last_gchange, = last_gchanges
                last_gchange.pk = None
                last_gchange.points = None
                last_gchange.creator = None
                last_gchange.comment = None

                from course.models import grade_state_change_types
                last_gchange.state = grade_state_change_types.do_over

                from django.utils.timezone import now
                last_gchange.grade_time = now()
                last_gchange.save()

        if unsubmit_pages:
            answer_visits = assemble_answer_visits(session)

            for visit in answer_visits:
                if visit is not None:
                    unsubmit_page(visit, now_datetime)


def finish_flow_session_standalone(
        repo,  # type: Repo_ish
        course,  # type: Course
        session,  # type: FlowSession
        force_regrade=False,  # type: bool
        now_datetime=None,  # type: Optional[datetime.datetime]
        past_due_only=False,  # type: bool
        respect_preview=True,  # type:bool
        ):
    # type: (...) -> bool

    # Do not be tempted to call adjust_flow_session_page_data in here.
    # This function may be called from within a transaction.

    assert session.participation is not None

    if now_datetime is None:
        from django.utils.timezone import now
        now_datetime_filled = now()
    else:
        now_datetime_filled = now_datetime

    fctx = FlowContext(repo, course, session.flow_id)

    grading_rule = get_session_grading_rule(session, fctx.flow_desc,
            now_datetime_filled)

    if past_due_only:
        if grading_rule.due is None:
            return False
        elif now_datetime_filled < grading_rule.due:
            return False

    finish_flow_session(fctx, session, grading_rule,
            force_regrade=force_regrade,
            now_datetime=now_datetime_filled,
            respect_preview=respect_preview)

    return True


def expire_flow_session_standalone(
        repo,  # type: Any
        course,  # type: Course
        session,  # type: FlowSession
        now_datetime,  # type: datetime.datetime
        past_due_only=False,  # type: bool
        ):
    # type: (...) -> bool
    assert session.participation is not None

    fctx = FlowContext(repo, course, session.flow_id)

    grading_rule = get_session_grading_rule(session, fctx.flow_desc, now_datetime)

    return expire_flow_session(fctx, session, grading_rule, now_datetime,
            past_due_only=past_due_only)


def regrade_session(
        repo,  # type: Repo_ish
        course,  # type: Course
        session,  # type: FlowSession
        ):
    # type: (...) -> None
    adjust_flow_session_page_data(repo, session, course.identifier,
            respect_preview=False)

    if session.in_progress:
        with transaction.atomic():
            answer_visits = assemble_answer_visits(session)  # type: List[Optional[FlowPageVisit]]  # noqa

            for i in range(len(answer_visits)):
                answer_visit = answer_visits[i]

                if answer_visit is not None:
                    if answer_visit.get_most_recent_grade():
                        # Only make a new grade if there already is one.
                        grade_page_visit(answer_visit, respect_preview=False)
    else:
        prev_completion_time = session.completion_time

        now_datetime = local_now()
        with transaction.atomic():
            session.append_comment(
                    _("Session regraded at %(time)s.") % {
                        'time': format_datetime_local(now_datetime)
                        })
            session.save()

            reopen_session(now_datetime, session, force=True, suppress_log=True,
                           generate_grade_change=False)
            finish_flow_session_standalone(
                    repo, course, session, force_regrade=True,
                    now_datetime=prev_completion_time,
                    respect_preview=False)


def recalculate_session_grade(repo, course, session):
    # type: (Repo_ish, Course, FlowSession) -> None

    """Only redoes the final grade determination without regrading
    individual pages.
    """

    if session.in_progress:
        raise RuntimeError(_("cannot recalculate grade on in-progress session"))

    prev_completion_time = session.completion_time

    adjust_flow_session_page_data(repo, session, course.identifier,
            respect_preview=False)

    with transaction.atomic():
        now_datetime = local_now()
        session.append_comment(
                _("Session grade recomputed at %(time)s.") % {
                    'time': format_datetime_local(now_datetime)
                    })
        session.save()

        reopen_session(now_datetime, session, force=True, suppress_log=True,
                       generate_grade_change=False)
        finish_flow_session_standalone(
                repo, course, session, force_regrade=False,
                now_datetime=prev_completion_time,
                respect_preview=False)

# }}}


def lock_down_if_needed(
        request,  # type: http.HttpRequest
        permissions,  # type: FrozenSet[Text]
        flow_session,  # type: FlowSession
        ):
    # type: (...) -> None

    if flow_permission.lock_down_as_exam_session in permissions:
        request.session[
                "relate_session_locked_to_exam_flow_session_pk"] = \
                        flow_session.pk


# {{{ view: start flow

@course_view
def view_start_flow(pctx, flow_id):
    # type: (CoursePageContext, Text) -> http.HttpResponse
    request = pctx.request

    fctx = FlowContext(pctx.repo, pctx.course, flow_id,
            participation=pctx.participation)

    if request.method == "POST":
        return post_start_flow(pctx, fctx, flow_id)

    login_exam_ticket = get_login_exam_ticket(pctx.request)
    now_datetime = get_now_or_fake_time(request)

    session_start_rule = get_session_start_rule(
            pctx.course, pctx.participation,
            flow_id, fctx.flow_desc, now_datetime,
            facilities=pctx.request.relate_facilities,
            login_exam_ticket=login_exam_ticket)

    if session_start_rule.may_list_existing_sessions:
        past_sessions = (FlowSession.objects
                .filter(
                    participation=pctx.participation,
                    flow_id=fctx.flow_id,
                    participation__isnull=False)
               .order_by("start_time"))

        from collections import namedtuple
        SessionProperties = namedtuple("SessionProperties",  # noqa
                ["may_view", "may_modify", "due", "grade_description",
                    "grade_shown"])

        past_sessions_and_properties = []
        for session in past_sessions:
            access_rule = get_session_access_rule(
                    session, fctx.flow_desc, now_datetime,
                    facilities=pctx.request.relate_facilities,
                    login_exam_ticket=login_exam_ticket)
            grading_rule = get_session_grading_rule(
                    session, fctx.flow_desc, now_datetime)

            session_properties = SessionProperties(
                    may_view=flow_permission.view in access_rule.permissions,
                    may_modify=(
                        flow_permission.submit_answer in access_rule.permissions
                        or
                        flow_permission.end_session in access_rule.permissions
                        ),
                    due=grading_rule.due,
                    grade_description=grading_rule.description,
                    grade_shown=(
                        flow_permission.cannot_see_flow_result
                        not in access_rule.permissions))
            past_sessions_and_properties.append((session, session_properties))
    else:
        past_sessions_and_properties = []

    may_start = session_start_rule.may_start_new_session
    new_session_grading_rule = None
    start_may_decrease_grade = False
    grade_aggregation_strategy_descr = None

    if may_start:
        potential_session = FlowSession(
            course=pctx.course,
            participation=pctx.participation,
            flow_id=flow_id,
            in_progress=True,

            # default_expiration_mode ignored
            expiration_mode=flow_session_expiration_mode.end,

            access_rules_tag=session_start_rule.tag_session)

        new_session_grading_rule = get_session_grading_rule(
                potential_session, fctx.flow_desc, now_datetime)

        start_may_decrease_grade = (
                bool(past_sessions_and_properties)
                and
                new_session_grading_rule.grade_aggregation_strategy not in
                [
                    None,
                    grade_aggregation_strategy.max_grade,
                    grade_aggregation_strategy.use_earliest])

        grade_aggregation_strategy_descr = (
            dict(GRADE_AGGREGATION_STRATEGY_CHOICES).get(
                new_session_grading_rule.grade_aggregation_strategy))

    return render_course_page(pctx, "course/flow-start.html", {
        "flow_desc": fctx.flow_desc,
        "flow_identifier": flow_id,

        "now": now_datetime,
        "may_start": may_start,
        "new_session_grading_rule": new_session_grading_rule,
        "grade_aggregation_strategy_descr": grade_aggregation_strategy_descr,
        "start_may_decrease_grade": start_may_decrease_grade,
        "past_sessions_and_properties": past_sessions_and_properties,
        },
        allow_instant_flow_requests=False)


@retry_transaction_decorator(serializable=True)
def post_start_flow(pctx, fctx, flow_id):
    # type: (CoursePageContext, FlowContext, Text) -> http.HttpResponse

    now_datetime = get_now_or_fake_time(pctx.request)
    login_exam_ticket = get_login_exam_ticket(pctx.request)

    past_sessions = (FlowSession.objects
            .filter(
                participation=pctx.participation,
                flow_id=fctx.flow_id,
                participation__isnull=False)
           .order_by("start_time"))

    if past_sessions:
        latest_session = past_sessions.reverse()[0]

        cooldown_seconds = getattr(
            settings, "RELATE_SESSION_RESTART_COOLDOWN_SECONDS", 10)

        from datetime import timedelta
        if (
                timedelta(seconds=0)
                <= (now_datetime - latest_session.start_time)
                < timedelta(seconds=cooldown_seconds)):
            return redirect("relate-view_flow_page",
                pctx.course.identifier, latest_session.id, 0)

    session_start_rule = get_session_start_rule(
            pctx.course, pctx.participation,
            flow_id, fctx.flow_desc, now_datetime,
            facilities=pctx.request.relate_facilities,
            login_exam_ticket=login_exam_ticket)

    if not session_start_rule.may_start_new_session:
        raise PermissionDenied(_("new session not allowed"))

    flow_user = pctx.request.user
    if not flow_user.is_authenticated:
        flow_user = None

    session = start_flow(
            pctx.repo, pctx.course, pctx.participation,
            user=flow_user,
            flow_id=flow_id, flow_desc=fctx.flow_desc,
            session_start_rule=session_start_rule,
            now_datetime=now_datetime)

    access_rule = get_session_access_rule(
            session, fctx.flow_desc, now_datetime,
            facilities=pctx.request.relate_facilities,
            login_exam_ticket=login_exam_ticket)

    lock_down_if_needed(pctx.request, access_rule.permissions, session)

    return redirect("relate-view_flow_page",
            pctx.course.identifier, session.id, 0)

# }}}


# {{{ view: resume flow

# The purpose of this interstitial redirection page is to set the exam
# lockdown flag upon resumption/review. Without this, the exam lockdown
# middleware will refuse access to flow pages in a locked-down facility.

@course_view
def view_resume_flow(pctx, flow_session_id):
    # type: (CoursePageContext, int) -> http.HttpResponse

    now_datetime = get_now_or_fake_time(pctx.request)

    flow_session = get_and_check_flow_session(pctx, int(flow_session_id))

    fctx = FlowContext(pctx.repo, pctx.course, flow_session.flow_id,
            participation=pctx.participation)

    login_exam_ticket = get_login_exam_ticket(pctx.request)

    access_rule = get_session_access_rule(
            flow_session, fctx.flow_desc, now_datetime,
            facilities=pctx.request.relate_facilities,
            login_exam_ticket=login_exam_ticket)

    lock_down_if_needed(pctx.request, access_rule.permissions,
            flow_session)

    return redirect("relate-view_flow_page",
            pctx.course.identifier, flow_session.id, 0)


# }}}


# {{{ view: flow page

def get_and_check_flow_session(pctx, flow_session_id):
    # type: (CoursePageContext, int) -> FlowSession

    try:
        flow_session = (FlowSession.objects
                .select_related("participation")
                .get(id=flow_session_id))
    except ObjectDoesNotExist:
        raise http.Http404()

    if flow_session.course.pk != pctx.course.pk:
        raise http.Http404()

    my_session = (
            pctx.participation == flow_session.participation
            or
            (
                # anonymous by participation
                flow_session.participation is None
                and (
                    # We don't know whose (legacy)
                    # Truly anonymous sessions belong to everyone.
                    flow_session.user is None
                    or pctx.request.user == flow_session.user)))

    if not my_session:
        my_perms = pctx.permissions()

        from course.enrollment import get_participation_role_identifiers
        owner_roles = get_participation_role_identifiers(
                pctx.course, flow_session.participation)

        allowed = False
        for orole in owner_roles:
            for perm, arg in my_perms:
                if (
                        perm == pperm.view_flow_sessions_from_role
                        and arg == orole):
                    allowed = True
                    break

            if allowed:
                break

        if not allowed:
            raise PermissionDenied(_("may not view other people's sessions"))

    return flow_session


def will_receive_feedback(permissions):
    # type: (FrozenSet[Text]) -> bool

    return (
            flow_permission.see_correctness in permissions
            or flow_permission.see_answer_after_submission in permissions)


def may_send_email_about_flow_page(flow_session, permissions):
    # type: (FlowSession, FrozenSet[Text]) -> bool

    return (
        flow_session.participation is not None
        and flow_session.user is not None
        and flow_permission.send_email_about_flow_page in permissions)


def get_page_behavior(
        page,  # type: PageBase
        permissions,  # type: FrozenSet[Text]
        session_in_progress,  # type: bool
        answer_was_graded,  # type: bool
        generates_grade,  # type: bool
        is_unenrolled_session,  # type: bool
        viewing_prior_version=False,  # type: bool
        ):
    # type: (...) -> PageBehavior
    show_correctness = False

    if page.expects_answer():
        if answer_was_graded:
            show_correctness = flow_permission.see_correctness in permissions

            show_answer = flow_permission.see_answer_after_submission in permissions

            if session_in_progress:
                # Don't reveal the answer if they can still change their mind
                show_answer = (show_answer and
                        flow_permission.change_answer not in permissions)

            show_answer = show_answer or (
                    flow_permission.see_answer_before_submission in permissions)
        else:
            # Don't show answer yet
            show_answer = (
                    flow_permission.see_answer_before_submission in permissions)
    else:
        show_answer = (
                flow_permission.see_answer_before_submission in permissions
                or
                flow_permission.see_answer_after_submission in permissions)

    may_change_answer = (
            not viewing_prior_version

            and (not answer_was_graded
                or (flow_permission.change_answer in permissions))

            # can happen if no answer was ever saved
            and session_in_progress

            and (flow_permission.submit_answer in permissions)

            and (generates_grade and not is_unenrolled_session
                or (not generates_grade))
            )

    from course.page.base import PageBehavior  # noqa
    return PageBehavior(
            show_correctness=show_correctness,
            show_answer=show_answer,
            may_change_answer=may_change_answer,
            )


def add_buttons_to_form(form, fpctx, flow_session, permissions):
    # type: (StyledForm, FlowPageContext, FlowSession, FrozenSet[Text]) -> StyledForm

    from crispy_forms.layout import Submit
    show_save_button = getattr(form, "show_save_button", True)
    if show_save_button:
        form.helper.add_input(
                Submit("save", _("Save answer"),
                    css_class="relate-save-button"))

    if will_receive_feedback(permissions):
        if flow_permission.change_answer in permissions:
            form.helper.add_input(
                    Submit(
                        "submit", _("Submit answer for feedback"),
                        accesskey="g",
                        css_class="relate-save-button relate-submit-button"))
        else:
            form.helper.add_input(
                    Submit("submit", _("Submit final answer"),
                        css_class="relate-save-button relate-submit-button"))
    else:
        # Only offer 'save and move on' if student will receive no feedback
        if fpctx.page_data.page_ordinal + 1 < flow_session.page_count:
            form.helper.add_input(
                    Submit("save_and_next",
                        mark_safe_lazy(
                            string_concat(
                                _("Save answer and move on"),
                                " &raquo;")),
                        css_class="relate-save-button"))
        else:
            form.helper.add_input(
                    Submit("save_and_finish",
                        mark_safe_lazy(
                            string_concat(
                                _("Save answer and finish"),
                                " &raquo;")),
                        css_class="relate-save-button"))

    return form


def create_flow_page_visit(request, flow_session, page_data):
    # type: (http.HttpRequest, FlowSession, FlowPageData) -> None

    if request.user.is_authenticated:
        # The access to 'is_authenticated' ought to wake up SimpleLazyObject.
        user = request.user
    else:
        user = None

    visit = FlowPageVisit(
        flow_session=flow_session,
        page_data=page_data,
        remote_address=request.META['REMOTE_ADDR'],
        user=user,
        is_submitted_answer=None)

    if hasattr(request, "relate_impersonate_original_user"):
        visit.impersonated_by = request.relate_impersonate_original_user

    visit.save()


@course_view
def view_flow_page(pctx, flow_session_id, page_ordinal):
    # type: (CoursePageContext, int, int) -> http.HttpResponse

    request = pctx.request
    login_exam_ticket = get_login_exam_ticket(request)

    page_ordinal = int(page_ordinal)

    flow_session_id = int(flow_session_id)
    flow_session = get_and_check_flow_session(pctx, flow_session_id)

    assert flow_session is not None

    flow_id = flow_session.flow_id

    adjust_flow_session_page_data(pctx.repo, flow_session, pctx.course.identifier,
            respect_preview=True)

    try:
        fpctx = FlowPageContext(pctx.repo, pctx.course, flow_id, page_ordinal,
                                participation=pctx.participation,
                                flow_session=flow_session,
                                request=pctx.request)
    except PageOrdinalOutOfRange:
        return redirect("relate-view_flow_page",
                pctx.course.identifier,
                flow_session.id,
                flow_session.page_count-1)

    if fpctx.page is None:
        raise http.Http404()

    assert fpctx.page_context is not None
    assert fpctx.page_data is not None

    now_datetime = get_now_or_fake_time(request)
    access_rule = get_session_access_rule(
            flow_session, fpctx.flow_desc, now_datetime,
            facilities=pctx.request.relate_facilities,
            login_exam_ticket=login_exam_ticket)

    grading_rule = get_session_grading_rule(
            flow_session, fpctx.flow_desc, now_datetime)
    generates_grade = (
            grading_rule.grade_identifier is not None
            and
            grading_rule.generates_grade)
    del grading_rule

    permissions = fpctx.page.get_modified_permissions_for_page(
            access_rule.permissions)

    if access_rule.message:
        messages.add_message(request, messages.INFO, access_rule.message)

    lock_down_if_needed(pctx.request, permissions, flow_session)

    page_context = fpctx.page_context
    page_data = fpctx.page_data
    answer_data = None
    grade_data = None

    if flow_permission.view not in permissions:
        raise PermissionDenied(_("not allowed to view flow"))

    answer_visit = None
    prev_visit_id = None
    viewing_prior_version = False

    if request.method == "POST":
        if "finish" in request.POST:
            return redirect("relate-finish_flow_session_view",
                    pctx.course.identifier, flow_session_id)
        else:
            post_result = post_flow_page(
                    flow_session, fpctx, request, permissions, generates_grade)

            if not isinstance(post_result, tuple):
                # ought to be an HTTP response
                return post_result

            (
                page_behavior,
                prev_answer_visits,
                form,
                feedback,
                answer_data,
                answer_was_graded) = post_result

            if prev_answer_visits:
                prev_visit_id = prev_answer_visits[0].id

            # continue at common flow page generation below

    else:
        create_flow_page_visit(request, flow_session, fpctx.page_data)

        prev_answer_visits = list(
                get_prev_answer_visits_qset(fpctx.page_data))

        # {{{ fish out previous answer_visit

        prev_visit_id = pctx.request.GET.get("visit_id")
        if prev_visit_id is not None:
            try:
                prev_visit_id = int(prev_visit_id)
            except ValueError:
                raise SuspiciousOperation("non-integer passed for 'visit_id'")

        if prev_answer_visits and prev_visit_id is not None:
            answer_visit = prev_answer_visits[0]

            for ivisit, pvisit in enumerate(prev_answer_visits):
                if pvisit.id == prev_visit_id:
                    answer_visit = pvisit
                    if ivisit > 0:
                        viewing_prior_version = True

                    break

            if viewing_prior_version:
                from django.template import defaultfilters
                messages.add_message(request, messages.INFO, (
                    _("Viewing prior submission dated %(date)s. ")
                    % {
                        "date": defaultfilters.date(
                            as_local_time(answer_visit.visit_time),
                            "DATETIME_FORMAT"),
                    }
                    +
                    '<a class="btn btn-default btn-sm" href="?" '
                    'role="button">&laquo; %s</a>'
                    % _("Go back")))

            prev_visit_id = answer_visit.id

        elif prev_answer_visits:
            answer_visit = prev_answer_visits[0]
            prev_visit_id = answer_visit.id

        else:
            answer_visit = None

        # }}}

        if answer_visit is not None:
            answer_was_graded = answer_visit.is_submitted_answer
        else:
            answer_was_graded = False

        page_behavior = get_page_behavior(
                page=fpctx.page,
                permissions=permissions,
                session_in_progress=flow_session.in_progress,
                answer_was_graded=answer_was_graded,
                generates_grade=generates_grade,
                is_unenrolled_session=flow_session.participation is None,
                viewing_prior_version=viewing_prior_version)

        if fpctx.page.expects_answer():
            if answer_visit is not None:
                answer_data = answer_visit.answer

                most_recent_grade = answer_visit.get_most_recent_grade()
                if most_recent_grade is not None:
                    feedback = get_feedback_for_grade(most_recent_grade)
                    grade_data = most_recent_grade.grade_data
                else:
                    feedback = None
                    grade_data = None

            else:
                feedback = None

            try:
                form = fpctx.page.make_form(
                        page_context, page_data.data,
                        answer_data, page_behavior)
            except InvalidPageData as e:
                messages.add_message(request, messages.ERROR,
                        ugettext(
                            "The page data stored in the database was found "
                            "to be invalid for the page as given in the "
                            "course content. Likely the course content was "
                            "changed in an incompatible way (say, by adding "
                            "an option to a choice question) without changing "
                            "the question ID. The precise error encountered "
                            "was the following: ")+str(e))

                return render_course_page(pctx, "course/course-base.html", {})

        else:
            form = None
            feedback = None

    # start common flow page generation

    # defined at this point:
    # form, page_behavior, answer_was_graded, feedback
    # answer_data, grade_data

    if form is not None and page_behavior.may_change_answer:
        form = add_buttons_to_form(form, fpctx, flow_session,
                permissions)

    shown_feedback = None
    if (fpctx.page.expects_answer() and answer_was_graded
            and (
                page_behavior.show_correctness
                or page_behavior.show_answer)):
        shown_feedback = feedback

    title = fpctx.page.title(page_context, page_data.data)
    body = fpctx.page.body(page_context, page_data.data)

    if page_behavior.show_answer:
        correct_answer = fpctx.page.correct_answer(
                page_context, page_data.data,
                answer_data, grade_data)
    else:
        correct_answer = None

    if (generates_grade
            and flow_session.participation is None
            and flow_permission.submit_answer in permissions):
        messages.add_message(request, messages.INFO,
                _("Changes to this session are being prevented "
                    "because this session yields a permanent grade, but "
                    "you have not completed your enrollment process in "
                    "this course."))

    # {{{ render flow page

    if form is not None:
        form_html = fpctx.page.form_to_html(
                pctx.request, page_context, form, answer_data)
    else:
        form_html = None

    expiration_mode_choices = []

    for key, descr in FLOW_SESSION_EXPIRATION_MODE_CHOICES:
        if is_expiration_mode_allowed(key, permissions):
            expiration_mode_choices.append((key, descr))

    session_minutes = None
    time_factor = 1
    if flow_permission.see_session_time in permissions:
        if not flow_session.in_progress:
            end_time = as_local_time(flow_session.completion_time)
        else:
            end_time = now_datetime
        session_minutes = (
                end_time - flow_session.start_time).total_seconds() / 60
        if flow_session.participation is not None:
            time_factor = flow_session.participation.time_factor

    all_page_data = get_all_page_data(flow_session)

    from django.db import connection
    with connection.cursor() as c:
        c.execute(
                "SELECT DISTINCT course_flowpagedata.page_ordinal "
                "FROM course_flowpagevisit "
                "INNER JOIN course_flowpagedata "
                "ON course_flowpagedata.id = course_flowpagevisit.page_data_id "
                "WHERE course_flowpagedata.flow_session_id = %s "
                "AND course_flowpagevisit.answer IS NOT NULL "
                "ORDER BY course_flowpagedata.page_ordinal",
                [flow_session.id])

        flow_page_ordinals_with_answers = set(row[0] for row in c.fetchall())

    args = {
        "flow_identifier": fpctx.flow_id,
        "flow_desc": fpctx.flow_desc,
        "page_ordinal": fpctx.page_ordinal,
        "page_data": fpctx.page_data,
        "percentage": int(100 * (fpctx.page_ordinal+1) / flow_session.page_count),
        "flow_session": flow_session,
        "all_page_data": all_page_data,
        "flow_page_ordinals_with_answers": flow_page_ordinals_with_answers,

        "title": title, "body": body,
        "form": form,
        "form_html": form_html,

        "feedback": shown_feedback,
        "correct_answer": correct_answer,

        "show_correctness": page_behavior.show_correctness,
        "may_change_answer": page_behavior.may_change_answer,
        "may_change_graded_answer": (
            page_behavior.may_change_answer
            and
            (flow_permission.change_answer in permissions)),
        "will_receive_feedback": will_receive_feedback(permissions),
        "show_answer": page_behavior.show_answer,
        "may_send_email_about_flow_page":
            may_send_email_about_flow_page(flow_session, permissions),
        "expects_answer": fpctx.page.expects_answer(),

        "session_minutes": session_minutes,
        "time_factor": time_factor,

        "expiration_mode_choices": expiration_mode_choices,
        "expiration_mode_choice_count": len(expiration_mode_choices),
        "expiration_mode": flow_session.expiration_mode,

        "flow_session_interaction_kind": flow_session_interaction_kind,
        "interaction_kind": get_interaction_kind(
            fpctx, flow_session, generates_grade, all_page_data),

        "viewing_prior_version": viewing_prior_version,
        "prev_answer_visits": prev_answer_visits,
        "prev_visit_id": prev_visit_id,

        # Wrappers used by JavaScript template (tmpl) so as not to
        # conflict with Django template's tag wrapper
        "JQ_OPEN": '{%',
        'JQ_CLOSE': '%}',
    }

    if fpctx.page.expects_answer() and fpctx.page.is_answer_gradable():
        args["max_points"] = fpctx.page.max_points(fpctx.page_data)
        args["page_expect_answer_and_gradable"] = True

    if fpctx.page.is_optional_page:
        assert not getattr(args, "max_points", None)
        args["is_optional_page"] = True

    return render_course_page(
            pctx, "course/flow-page.html", args,
            allow_instant_flow_requests=False)

    # }}}


@course_view
def get_prev_answer_visits_dropdown_content(pctx, flow_session_id, page_ordinal):
    """
    :return: serialized prev_answer_visits items for past-submission-dropdown
    """
    request = pctx.request
    if not request.is_ajax() or request.method != "GET":
        raise PermissionDenied()

    page_ordinal = int(page_ordinal)
    flow_session_id = int(flow_session_id)

    flow_session = get_and_check_flow_session(pctx, flow_session_id)

    page_data = get_object_or_404(
        FlowPageData, flow_session=flow_session, page_ordinal=page_ordinal)
    prev_answer_visits = get_prev_answer_visits_qset(page_data)

    def serialize(obj):
        return {
            "id": obj.id,
            "visit_time": (
                format_datetime_local(as_local_time(obj.visit_time))),
            "is_submitted_answer": obj.is_submitted_answer,
        }

    return http.JsonResponse(
        {"result": [serialize(visit) for visit in prev_answer_visits]})


def get_pressed_button(form):
    # type: (StyledForm) -> Text

    buttons = ["save", "save_and_next", "save_and_finish", "submit"]
    for button in buttons:
        if button in form.data:
            return button

    raise SuspiciousOperation(_("could not find which button was pressed"))


@retry_transaction_decorator()
def post_flow_page(
        flow_session,  # type: FlowSession
        fpctx,  # type: FlowPageContext
        request,  # type: http.HttpRequest
        permissions,  # type: FrozenSet[Text]
        generates_grade,  # type: bool
        ):
    # type: (...) -> Tuple[PageBehavior, List[FlowPageVisit], forms.Form, Optional[AnswerFeedback], Any, bool]  # noqa
    page_context = fpctx.page_context
    page_data = fpctx.page_data

    assert page_context is not None

    submission_allowed = True

    assert fpctx.page is not None

    # reject answer update if permission not present
    if flow_permission.submit_answer not in permissions:
        messages.add_message(request, messages.ERROR,
                _("Answer submission not allowed."))
        submission_allowed = False

    prev_answer_visits = list(
            get_prev_answer_visits_qset(fpctx.page_data))

    # reject if previous answer was final
    if (prev_answer_visits
            and prev_answer_visits[0].is_submitted_answer
            and flow_permission.change_answer
                not in permissions):
        messages.add_message(request, messages.ERROR,
                _("Already have final answer."))
        submission_allowed = False

    page_behavior = get_page_behavior(
            page=fpctx.page,
            permissions=permissions,
            session_in_progress=flow_session.in_progress,
            answer_was_graded=False,
            generates_grade=generates_grade,
            is_unenrolled_session=flow_session.participation is None)

    form = fpctx.page.process_form_post(
            page_context, fpctx.page_data.data,
            post_data=request.POST, files_data=request.FILES,
            page_behavior=page_behavior)

    pressed_button = get_pressed_button(form)

    if submission_allowed and form.is_valid():
        # {{{ form validated, process answer

        messages.add_message(request, messages.SUCCESS,
                _("Answer saved."))

        answer_visit = FlowPageVisit()
        answer_visit.flow_session = flow_session
        answer_visit.page_data = fpctx.page_data
        answer_visit.remote_address = request.META['REMOTE_ADDR']

        answer_data = answer_visit.answer = fpctx.page.answer_data(
                page_context, fpctx.page_data.data,
                form, request.FILES)
        answer_visit.is_submitted_answer = pressed_button == "submit"
        if hasattr(request, "relate_impersonate_original_user"):
            answer_visit.impersonated_by = \
                request.relate_impersonate_original_user
        answer_visit.save()

        prev_answer_visits.insert(0, answer_visit)

        answer_was_graded = answer_visit.is_submitted_answer

        page_behavior = get_page_behavior(
                page=fpctx.page,
                permissions=permissions,
                session_in_progress=flow_session.in_progress,
                answer_was_graded=answer_was_graded,
                generates_grade=generates_grade,
                is_unenrolled_session=flow_session.participation is None)

        if fpctx.page.is_answer_gradable():
            with LanguageOverride(course=fpctx.course):
                feedback = fpctx.page.grade(
                        page_context, page_data.data, answer_visit.answer,
                        grade_data=None)  # type: Optional[AnswerFeedback]

            if answer_visit.is_submitted_answer:
                grade = FlowPageVisitGrade()
                grade.visit = answer_visit
                grade.max_points = fpctx.page.max_points(page_data.data)
                grade.graded_at_git_commit_sha = fpctx.course_commit_sha

                bulk_feedback_json = None
                if feedback is not None:
                    grade.correctness = feedback.correctness
                    grade.feedback, bulk_feedback_json = feedback.as_json()

                grade.save()

                update_bulk_feedback(page_data, grade, bulk_feedback_json)

                del grade
        else:
            feedback = None

        if (pressed_button == "save_and_next"
                and not will_receive_feedback(permissions)):
            return redirect("relate-view_flow_page",
                            fpctx.course.identifier,
                            flow_session.id,
                            fpctx.page_ordinal + 1)
        elif (pressed_button == "save_and_finish"
                and not will_receive_feedback(permissions)):
            return redirect("relate-finish_flow_session_view",
                    fpctx.course.identifier, flow_session.id)
        else:
            # The form needs to be recreated here, although there
            # already is a form from the process_form_post above.  This
            # is because the value of 'answer_was_graded' may have
            # changed between then and now (and page_behavior with
            # it)--and that value depends on form validity, which we
            # can only decide once we have a form.

            form = fpctx.page.make_form(
                    page_context, page_data.data,
                    answer_data, page_behavior)

        # }}}

    else:
        # form did not validate
        create_flow_page_visit(request, flow_session, fpctx.page_data)

        answer_data = None
        answer_was_graded = False

        if prev_answer_visits:
            answer_data = prev_answer_visits[0].answer

        feedback = None
        messages.add_message(request, messages.ERROR,
                _("Failed to submit answer."))

    return (
            page_behavior,
            prev_answer_visits,
            form,
            feedback,
            answer_data,
            answer_was_graded)

# }}}


# {{{ view: send interaction email to course staffs in flow pages

@course_view
def send_email_about_flow_page(pctx, flow_session_id, page_ordinal):

    # {{{ check if interaction email is allowed for this page.

    page_ordinal = int(page_ordinal)
    flow_session_id = int(flow_session_id)
    flow_session = get_and_check_flow_session(pctx, flow_session_id)
    flow_id = flow_session.flow_id

    adjust_flow_session_page_data(pctx.repo, flow_session, pctx.course.identifier,
            respect_preview=True)

    fpctx = FlowPageContext(pctx.repo, pctx.course, flow_id, page_ordinal,
                            participation=pctx.participation,
                            flow_session=flow_session,
                            request=pctx.request)

    if fpctx.page is None:
        raise http.Http404()

    request = pctx.request
    now_datetime = get_now_or_fake_time(request)
    login_exam_ticket = get_login_exam_ticket(request)
    access_rule = get_session_access_rule(
            flow_session, fpctx.flow_desc, now_datetime,
            facilities=pctx.request.relate_facilities,
            login_exam_ticket=login_exam_ticket)

    permissions = fpctx.page.get_modified_permissions_for_page(
            access_rule.permissions)

    if not may_send_email_about_flow_page(flow_session, permissions):
        raise http.Http404()

    # }}}

    review_url = reverse(
        "relate-view_flow_page",
        kwargs={'course_identifier': pctx.course.identifier,
                'flow_session_id': flow_session_id,
                'page_ordinal': page_ordinal
                }
    )

    from six.moves.urllib.parse import urljoin

    review_uri = urljoin(getattr(settings, "RELATE_BASE_URL"),
                         review_url)

    if request.method == "POST":
        form = FlowPageInteractionEmailForm(review_uri, request.POST)

        if form.is_valid():

            from_email = getattr(
                    settings,
                    "STUDENT_INTERACT_EMAIL_FROM",
                    settings.ROBOT_EMAIL_FROM)
            student_email = flow_session.participation.user.email

            from course.constants import participation_status

            ta_email_list = Participation.objects.filter(
                    course=pctx.course,
                    roles__permissions__permission=pperm.assign_grade,
                    roles__identifier="ta",
                    status=participation_status.active
            ).values_list("user__email", flat=True)

            recipient_list = ta_email_list
            if not recipient_list:

                # instructors to receive the email
                recipient_list = Participation.objects.filter(
                    course=pctx.course,
                    roles__permissions__permission=pperm.assign_grade,
                    roles__identifier="instructor"
                ).values_list("user__email", flat=True)

            with LanguageOverride(course=pctx.course):

                from course.utils import will_use_masked_profile_for_email

                if will_use_masked_profile_for_email(recipient_list):
                    username = pctx.participation.user.get_masked_profile()
                else:
                    username = pctx.participation.user.get_full_name()

                page_id = FlowPageData.objects.get(
                    flow_session=flow_session_id, page_ordinal=page_ordinal).page_id

                from relate.utils import render_email_template

                message = render_email_template(
                    "course/flow-page-interaction-email.txt", {
                        "page_id": page_id,
                        "flow_session_id": flow_session_id,
                        "course": pctx.course,
                        "question_text": form.cleaned_data["message"],
                        "review_uri": review_uri,
                        "username": username
                    })

                from django.core.mail import EmailMessage
                msg = EmailMessage(
                    subject=string_concat(
                        "[%(identifier)s:%(flow_id)s--%(page_id)s] ",
                        _("Interaction request from %(username)s"))
                    % {
                            'identifier': pctx.course_identifier,
                            'flow_id': flow_session_id,
                            'page_id': page_id,
                            'username': username
                            },
                    body=message,
                    from_email=from_email,
                    to=recipient_list,
                )
                # TODO: add instructors to msg.bcc according to
                # settings in Course model.
                msg.bcc = [student_email]
                msg.reply_to = [student_email]

                from relate.utils import get_outbound_mail_connection
                msg.connection = get_outbound_mail_connection("student_interact")
                msg.send()

                messages.add_message(
                    request, messages.SUCCESS,
                    _("Email sent, and notice that you will "
                      "also receive a copy of the email."))

            return redirect("relate-view_flow_page",
                            pctx.course.identifier, flow_session_id, page_ordinal)

    else:
        form = FlowPageInteractionEmailForm(review_uri)

    return render_course_page(
            pctx, "course/generic-course-form.html", {
                "form": form,
                "form_description": _("Send interaction email"),
                })


class FlowPageInteractionEmailForm(StyledForm):
    def __init__(self, review_uri, *args, **kwargs):
        super(FlowPageInteractionEmailForm, self).__init__(*args, **kwargs)
        self.fields["message"] = forms.CharField(
                required=True,
                widget=forms.Textarea,
                help_text=string_concat(
                    _("Your questions about page %s . ") % review_uri,
                    _("Notice that <strong>only</strong> questions "
                      "for that page will be answered."),
                ),
                label=_("Message"))
        self.helper.add_input(
            Submit(
                "submit", _("Send Email"),
                css_class="relate-submit-button"))

    def clean_message(self):
        cleaned_data = super(FlowPageInteractionEmailForm, self).clean()
        message = cleaned_data.get("message")
        if len(message) < 20:
            raise forms.ValidationError(
                _("At least 20 characters are required for submission."))
        return message

# }}}


# {{{ view: update page bookmark state

@course_view
def update_page_bookmark_state(pctx, flow_session_id, page_ordinal):
    if pctx.request.method != "POST":
        raise SuspiciousOperation(_("only POST allowed"))

    flow_session = get_object_or_404(FlowSession, id=flow_session_id)

    if flow_session.participation != pctx.participation:
        raise PermissionDenied(
                _("may only change your own flow sessions"))

    bookmark_state = pctx.request.POST.get("bookmark_state")
    if bookmark_state not in ["0", "1"]:
        raise SuspiciousOperation(_("invalid bookmark state"))

    bookmark_state = bookmark_state == "1"

    fpd = get_object_or_404(FlowPageData.objects,
                            flow_session=flow_session,
                            page_ordinal=page_ordinal)

    fpd.bookmarked = bookmark_state
    fpd.save()

    return http.HttpResponse("OK")

# }}}


# {{{ view: update expiration mode

@course_view
def update_expiration_mode(pctx, flow_session_id):
    # type: (CoursePageContext, int) -> http.HttpResponse

    if pctx.request.method != "POST":
        raise SuspiciousOperation(_("only POST allowed"))

    login_exam_ticket = get_login_exam_ticket(pctx.request)

    flow_session = get_object_or_404(FlowSession, id=flow_session_id)

    if flow_session.participation != pctx.participation:
        raise PermissionDenied(
                _("may only change your own flow sessions"))
    if not flow_session.in_progress:
        raise PermissionDenied(
                _("may only change in-progress flow sessions"))

    expmode = pctx.request.POST.get("expiration_mode")
    if not any(expmode == em_key
            for em_key, _ in FLOW_SESSION_EXPIRATION_MODE_CHOICES):
        raise SuspiciousOperation(_("invalid expiration mode"))

    fctx = FlowContext(pctx.repo, pctx.course, flow_session.flow_id,
            participation=pctx.participation)

    access_rule = get_session_access_rule(
            flow_session, fctx.flow_desc,
            get_now_or_fake_time(pctx.request),
            facilities=pctx.request.relate_facilities,
            login_exam_ticket=login_exam_ticket)

    if is_expiration_mode_allowed(expmode, access_rule.permissions):
        flow_session.expiration_mode = expmode
        flow_session.save()

        return http.HttpResponse("OK")
    else:
        raise PermissionDenied()

# }}}


# {{{ view: finish flow

@course_view
def finish_flow_session_view(pctx, flow_session_id):
    # type: (CoursePageContext, int) -> http.HttpResponse

    # Does not need to be atomic: All writing to the db
    # is done in 'finish_flow_session' below.

    now_datetime = get_now_or_fake_time(pctx.request)
    login_exam_ticket = get_login_exam_ticket(pctx.request)

    request = pctx.request

    flow_session_id = int(flow_session_id)
    flow_session = get_and_check_flow_session(
            pctx, flow_session_id)
    flow_id = flow_session.flow_id

    fctx = FlowContext(pctx.repo, pctx.course, flow_id,
            participation=pctx.participation)

    access_rule = get_session_access_rule(
            flow_session, fctx.flow_desc, now_datetime,
            facilities=pctx.request.relate_facilities,
            login_exam_ticket=login_exam_ticket)

    from course.content import markup_to_html
    completion_text = markup_to_html(
            fctx.course, fctx.repo, pctx.course_commit_sha,
            getattr(fctx.flow_desc, "completion_text", ""))

    adjust_flow_session_page_data(pctx.repo, flow_session, pctx.course.identifier,
            fctx.flow_desc, respect_preview=True)

    answer_visits = assemble_answer_visits(flow_session)  # type: List[Optional[FlowPageVisit]]  # noqa

    (answered_page_data_list, unanswered_page_data_list, is_interactive_flow) =\
        get_session_answered_page_data(
            fctx, flow_session, answer_visits)

    if flow_permission.view not in access_rule.permissions:
        raise PermissionDenied()

    def render_finish_response(template, **kwargs):
        # type: (...) -> http.HttpResponse
        render_args = {
            "flow_identifier": fctx.flow_id,
            "flow_desc": fctx.flow_desc,
        }

        render_args.update(kwargs)
        return render_course_page(
                pctx, template, render_args,
                allow_instant_flow_requests=False)

    grading_rule = get_session_grading_rule(
            flow_session, fctx.flow_desc, now_datetime)

    if request.method == "POST":
        if "submit" not in request.POST:
            raise SuspiciousOperation(_("odd POST parameters"))

        if not flow_session.in_progress:
            messages.add_message(request, messages.ERROR,
                    _("Cannot end a session that's already ended"))

        if flow_permission.end_session not in access_rule.permissions:
            raise PermissionDenied(
                    _("not permitted to end session"))

        grade_info = finish_flow_session(
                fctx, flow_session, grading_rule,
                now_datetime=now_datetime)

        # {{{ send notify email if requested

        if (hasattr(fctx.flow_desc, "notify_on_submit")
                and fctx.flow_desc.notify_on_submit):
            staff_email = (
                fctx.flow_desc.notify_on_submit + [fctx.course.notify_email])

            from course.utils import will_use_masked_profile_for_email
            use_masked_profile = will_use_masked_profile_for_email(staff_email)

            if flow_session.participation is None or flow_session.user is None:
                # because Anonymous doesn't have get_masked_profile() method
                use_masked_profile = False

            if (grading_rule.grade_identifier
                    and flow_session.participation is not None):
                from course.models import get_flow_grading_opportunity
                review_uri = reverse("relate-view_single_grade",
                        args=(
                            pctx.course.identifier,
                            flow_session.participation.id,
                            get_flow_grading_opportunity(
                                pctx.course, flow_session.flow_id, fctx.flow_desc,
                                grading_rule.grade_identifier,
                                grading_rule.grade_aggregation_strategy).id))
            else:
                review_uri = reverse("relate-view_flow_page",
                        args=(
                            pctx.course.identifier,
                            flow_session.id,
                            0))

            with LanguageOverride(course=pctx.course):
                from relate.utils import render_email_template
                participation = flow_session.participation
                message = render_email_template("course/submit-notify.txt", {
                    "course": fctx.course,
                    "flow_session": flow_session,
                    "use_masked_profile": use_masked_profile,
                    "review_uri": pctx.request.build_absolute_uri(review_uri)
                    })

                participation_desc = repr(participation)
                if use_masked_profile:
                    participation_desc = _(
                        "%(user)s in %(course)s as %(role)s") % {
                        "user": participation.user.get_masked_profile(),
                        "course": flow_session.course,
                        "role": "/".join(
                            role.identifier
                            for role in participation.roles.all())
                    }

                from django.core.mail import EmailMessage
                msg = EmailMessage(
                        string_concat("[%(identifier)s:%(flow_id)s] ",
                            _("Submission by %(participation_desc)s"))
                        % {'participation_desc': participation_desc,
                            'identifier': fctx.course.identifier,
                            'flow_id': flow_session.flow_id},
                        message,
                        getattr(settings, "NOTIFICATION_EMAIL_FROM",
                            settings.ROBOT_EMAIL_FROM),
                        fctx.flow_desc.notify_on_submit)
                msg.bcc = [fctx.course.notify_email]

                from relate.utils import get_outbound_mail_connection
                msg.connection = (
                    get_outbound_mail_connection("notification")
                    if hasattr(settings, "NOTIFICATION_EMAIL_FROM")
                    else get_outbound_mail_connection("robot"))
                msg.send()

        # }}}

        if is_interactive_flow:
            if flow_permission.cannot_see_flow_result in access_rule.permissions:
                grade_info = None

            return render_finish_response(
                    "course/flow-completion-grade.html",
                    completion_text=completion_text,
                    grade_info=grade_info)

        else:
            return render_finish_response(
                    "course/flow-completion.html",
                    last_page_nr=None,
                    flow_session=flow_session,
                    completion_text=completion_text)

    if (not is_interactive_flow
            or
            (flow_session.in_progress
                and flow_permission.end_session not in access_rule.permissions)):
        # No ability to end--just show completion page.

        return render_finish_response(
                "course/flow-completion.html",
                last_page_nr=flow_session.page_count-1,
                flow_session=flow_session,
                completion_text=completion_text)

    elif not flow_session.in_progress:
        # Just reviewing: re-show grades.
        grade_info = gather_grade_info(
                fctx, flow_session, grading_rule, answer_visits)

        if flow_permission.cannot_see_flow_result in access_rule.permissions:
            grade_info = None

        return render_finish_response(
                "course/flow-completion-grade.html",
                completion_text=completion_text,
                grade_info=grade_info)

    else:
        # confirm ending flow
        answered_count = len(answered_page_data_list)
        unanswered_count = len(unanswered_page_data_list)
        required_count = answered_count + unanswered_count
        session_may_generate_grade = (
            grading_rule.generates_grade and required_count)
        return render_finish_response(
                "course/flow-confirm-completion.html",
                last_page_nr=flow_session.page_count-1,
                flow_session=flow_session,
                answered_count=answered_count,
                unanswered_count=unanswered_count,
                unanswered_page_data_list=unanswered_page_data_list,
                required_count=required_count,
                session_may_generate_grade=session_may_generate_grade)

# }}}


# {{{ view: regrade flow

class RegradeFlowForm(StyledForm):
    def __init__(self, flow_ids, *args, **kwargs):
        # type: (List[Text], *Any, **Any) -> None
        super(RegradeFlowForm, self).__init__(*args, **kwargs)

        self.fields["flow_id"] = forms.ChoiceField(
                choices=[(fid, fid) for fid in flow_ids],
                required=True,
                label=_("Flow ID"),
                widget=Select2Widget())
        self.fields["access_rules_tag"] = forms.CharField(
                required=False,
                help_text=_("If non-empty, limit the regrading to sessions "
                "started under this access rules tag."),
                label=_("Access rules tag"))
        self.fields["regraded_session_in_progress"] = forms.ChoiceField(
                choices=(
                    ("any",
                        _("Regrade in-progress and not-in-progress sessions")),
                    ("yes",
                        _("Regrade in-progress sessions only")),
                    ("no",
                        _("Regrade not-in-progress sessions only")),
                    ),
                label=_("Regraded session in progress"))

        self.helper.add_input(
                Submit("regrade", _("Regrade")))


@course_view
def regrade_flows_view(pctx):
    # type: (CoursePageContext) -> http.HttpResponse
    if not pctx.has_permission(pperm.batch_regrade_flow_session):
        raise PermissionDenied(_("may not batch-regrade flows"))

    from course.content import list_flow_ids
    flow_ids = list_flow_ids(pctx.repo, pctx.course_commit_sha)

    request = pctx.request
    if request.method == "POST":
        form = RegradeFlowForm(flow_ids, request.POST, request.FILES)
        if form.is_valid():
            inprog_value = {
                    "any": None,
                    "yes": True,
                    "no": False,
                    }[form.cleaned_data["regraded_session_in_progress"]]

            from course.tasks import regrade_flow_sessions
            async_res = regrade_flow_sessions.delay(
                    pctx.course.id,
                    form.cleaned_data["flow_id"],
                    form.cleaned_data["access_rules_tag"],
                    inprog_value)

            return redirect("relate-monitor_task", async_res.id)
    else:
        form = RegradeFlowForm(flow_ids)

    return render_course_page(pctx, "course/generic-course-form.html", {
        "form": form,
        "form_text": string_concat(
            "<p>",
            _("This regrading process is only intended for flows that do"
            "not show up in the grade book. If you would like to regrade"
            "for-credit flows, use the corresponding functionality in "
            "the grade book."),
            "</p>"),
        "form_description": _("Regrade not-for-credit Flow Sessions"),
    })


# }}}


# {{{ view: unsubmit flow page

class UnsubmitFlowPageForm(forms.Form):
    def __init__(self, *args, **kwargs):
        # type: (*Any, **Any) -> None
        self.helper = FormHelper()
        super(UnsubmitFlowPageForm, self).__init__(*args, **kwargs)

        self.helper.add_input(Submit("submit", _("Re-allow changes")))
        self.helper.add_input(Submit("cancel", _("Cancel")))


@course_view
def view_unsubmit_flow_page(pctx, flow_session_id, page_ordinal):
    # type: (CoursePageContext, int, int) -> http.HttpResponse

    if pctx.participation is None:
        raise PermissionDenied()

    if not pctx.has_permission(pperm.reopen_flow_session):
        raise PermissionDenied()

    request = pctx.request
    now_datetime = get_now_or_fake_time(request)

    page_ordinal = int(page_ordinal)
    flow_session_id = int(flow_session_id)

    flow_session = get_and_check_flow_session(pctx, flow_session_id)

    adjust_flow_session_page_data(pctx.repo, flow_session, pctx.course.identifier,
            respect_preview=True)

    page_data = get_object_or_404(
            FlowPageData, flow_session=flow_session, page_ordinal=page_ordinal)

    visit = get_first_from_qset(
            get_prev_answer_visits_qset(page_data)
            .filter(is_submitted_answer=True))

    if visit is None:
        messages.add_message(request, messages.INFO,
                _("No prior answers found that could be un-submitted."))
        return redirect("relate-view_flow_page",
                        pctx.course.identifier, flow_session_id, page_ordinal)

    if request.method == 'POST':
        form = UnsubmitFlowPageForm(request.POST)
        if form.is_valid():
            if "submit" in request.POST:
                unsubmit_page(visit, now_datetime)
                messages.add_message(request, messages.INFO,
                        _("Flow page changes reallowed. "))

            return redirect("relate-view_flow_page",
                            pctx.course.identifier, flow_session_id, page_ordinal)
    else:
        form = UnsubmitFlowPageForm()

    return render_course_page(pctx, "course/generic-course-form.html", {
        "form_description": _("Re-allow Changes to Flow Page"),
        "form": form
        })

# }}}


# {{{ purge page view data

def get_pv_purgeable_courses_for_user_qs(user):
    # type: (User) -> query.QuerySet
    course_qs = Course.objects.all()
    if user.is_superuser:
        # do not filter queryset
        pass
    else:
        course_qs = course_qs.filter(
                participations__user=user,
                participations__roles__permissions__permission=(
                    pperm.use_admin_interface))

    return course_qs


class PurgePageViewData(StyledForm):
    def __init__(self, user, *args, **kwargs):
        # type: (User, *Any, **Any) -> None
        self.helper = FormHelper()
        super(PurgePageViewData, self).__init__(*args, **kwargs)

        self.fields["course"] = forms.ModelChoiceField(
                queryset=get_pv_purgeable_courses_for_user_qs(user),
                required=True)

        self.helper.add_input(
                Submit("submit", _("Purge Page View Data"),
                    css_class="btn btn-danger"))


@login_required
def purge_page_view_data(request):
    purgeable_courses = get_pv_purgeable_courses_for_user_qs(request.user)
    if not purgeable_courses.count():
        raise PermissionDenied()
    if request.method == 'POST':
        form = PurgePageViewData(request.user, request.POST)
        if form.is_valid():
            if "submit" in request.POST:
                course = form.cleaned_data["course"]

                from course.tasks import purge_page_view_data
                async_res = purge_page_view_data.delay(course.id)

                return redirect("relate-monitor_task", async_res.id)
    else:
        form = PurgePageViewData(request.user)

    return render(request, "generic-form.html", {
        "form_description": _("Purge Page View Data"),
        "form": form
        })

# }}}

# vim: foldmethod=marker<|MERGE_RESOLUTION|>--- conflicted
+++ resolved
@@ -1164,15 +1164,11 @@
             previous_grade_change, = previous_grade_changes
             if (previous_grade_change.points == gchange.points
                     and previous_grade_change.max_points == gchange.max_points
-<<<<<<< HEAD
+                    and previous_grade_change.state == gchange.state
                     and previous_grade_change.comment == gchange.comment
                     and previous_grade_change.state == gchange.state
                     and previous_grade_change.effective_time ==
                     gchange.effective_time):
-=======
-                    and previous_grade_change.state == gchange.state
-                    and previous_grade_change.comment == gchange.comment):
->>>>>>> d5620519
                 do_save = False
         else:
             # no previous grade changes
