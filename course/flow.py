# -*- coding: utf-8 -*-

from __future__ import division

__copyright__ = "Copyright (C) 2014 Andreas Kloeckner"

__license__ = """
Permission is hereby granted, free of charge, to any person obtaining a copy
of this software and associated documentation files (the "Software"), to deal
in the Software without restriction, including without limitation the rights
to use, copy, modify, merge, publish, distribute, sublicense, and/or sell
copies of the Software, and to permit persons to whom the Software is
furnished to do so, subject to the following conditions:

The above copyright notice and this permission notice shall be included in
all copies or substantial portions of the Software.

THE SOFTWARE IS PROVIDED "AS IS", WITHOUT WARRANTY OF ANY KIND, EXPRESS OR
IMPLIED, INCLUDING BUT NOT LIMITED TO THE WARRANTIES OF MERCHANTABILITY,
FITNESS FOR A PARTICULAR PURPOSE AND NONINFRINGEMENT. IN NO EVENT SHALL THE
AUTHORS OR COPYRIGHT HOLDERS BE LIABLE FOR ANY CLAIM, DAMAGES OR OTHER
LIABILITY, WHETHER IN AN ACTION OF CONTRACT, TORT OR OTHERWISE, ARISING FROM,
OUT OF OR IN CONNECTION WITH THE SOFTWARE OR THE USE OR OTHER DEALINGS IN
THE SOFTWARE.
"""

from django.utils import six
from django.utils.translation import (
        ugettext, ugettext_lazy as _, string_concat)
from django.utils.functional import lazy
from django.shortcuts import (  # noqa
        render, get_object_or_404, redirect)
from django.contrib import messages
from django.core.exceptions import (
        PermissionDenied, SuspiciousOperation,
        ObjectDoesNotExist)
from django.db import transaction
from django.db.models import query  # noqa
from django.utils.safestring import mark_safe
mark_safe_lazy = lazy(mark_safe, six.text_type)
from django import forms
from django import http
from django.utils import translation
from django.conf import settings
from django.urls import reverse

from relate.utils import (
        StyledForm, local_now, as_local_time,
        format_datetime_local)
from crispy_forms.layout import Submit
from django_select2.forms import Select2Widget

from course.constants import (
        flow_permission,
        participation_permission as pperm,
        flow_session_expiration_mode,
        FLOW_SESSION_EXPIRATION_MODE_CHOICES,
        is_expiration_mode_allowed,
        grade_aggregation_strategy,
        GRADE_AGGREGATION_STRATEGY_CHOICES,
        flow_session_interaction_kind
        )
from course.models import (
        FlowSession, FlowPageData, FlowPageVisit,
        FlowPageVisitGrade,
        get_feedback_for_grade,
        GradeChange, update_bulk_feedback)

from course.utils import (
        FlowContext,
        FlowPageContext,
        PageOrdinalOutOfRange,
        instantiate_flow_page_with_ctx,
        course_view, render_course_page,
        get_session_start_rule,
        get_session_access_rule,
        get_session_grading_rule,
        FlowSessionGradingRule,
        )
from course.exam import get_login_exam_ticket
from course.page import InvalidPageData
from course.views import get_now_or_fake_time
from relate.utils import retry_transaction_decorator

# {{{ mypy

from typing import Any, Optional, Iterable, Tuple, Text  # noqa
import datetime  # noqa
from course.models import (  # noqa
        Course,
        Participation
        )
from course.utils import (  # noqa
        CoursePageContext,
        )
from course.content import (  # noqa
        FlowDesc,
        )
from course.page.base import (  # noqa
        PageBase,
        PageBehavior,
        AnswerFeedback
        )
from relate.utils import Repo_ish  # noqa

# }}}


# {{{ page data wrangling

@retry_transaction_decorator(serializable=True)
def _adjust_flow_session_page_data_inner(repo, flow_session,
        course_identifier, flow_desc, commit_sha):
    from course.page.base import PageContext
    pctx = PageContext(
            course=flow_session.course,
            repo=repo,
            commit_sha=commit_sha,
            flow_session=flow_session,
            in_sandbox=False,
            page_uri=None)

    from course.models import FlowPageData

    def remove_page(fpd):
        if fpd.ordinal is not None:
            fpd.ordinal = None
            fpd.save()

    desc_group_ids = []

    ordinal = [0]
    for grp in flow_desc.groups:
        desc_group_ids.append(grp.id)

        shuffle = getattr(grp, "shuffle", False)
        max_page_count = getattr(grp, "max_page_count", None)

        available_page_ids = [page_desc.id for page_desc in grp.pages]

        if max_page_count is None:
            max_page_count = len(available_page_ids)

        group_pages = []

        # {{{ helper functions

        def find_page_desc(page_id):
            new_page_desc = None

            for page_desc in grp.pages:
                if page_desc.id == page_id:
                    new_page_desc = page_desc
                    break

            assert new_page_desc is not None

            return new_page_desc

        def instantiate_page(page_desc):
            from course.content import instantiate_flow_page
            return instantiate_flow_page(
                    "course '%s', flow '%s', page '%s/%s'"
                    % (course_identifier, flow_session.flow_id,
                        grp.id, page_desc.id),
                    repo, page_desc, commit_sha)

        def create_fpd(new_page_desc):
            page = instantiate_page(new_page_desc)

            data = page.make_page_data()
            return FlowPageData(
                    flow_session=flow_session,
                    ordinal=None,
                    page_type=new_page_desc.type,
                    group_id=grp.id,
                    page_id=new_page_desc.id,
                    data=data,
                    title=page.title(pctx, data))

        def add_page(fpd):
            if fpd.ordinal != ordinal[0]:
                fpd.ordinal = ordinal[0]
                fpd.save()

            page_desc = find_page_desc(fpd.page_id)
            page = instantiate_page(page_desc)
            title = page.title(pctx, fpd.data)

            if fpd.title != title:
                fpd.title = title
                fpd.save()

            ordinal[0] += 1
            available_page_ids.remove(fpd.page_id)

            group_pages.append(fpd)

        # }}}

        if shuffle:
            # maintain order of existing pages as much as possible
            for fpd in (FlowPageData.objects
                    .filter(
                        flow_session=flow_session,
                        group_id=grp.id,
                        ordinal__isnull=False)
                    .order_by("ordinal")):

                if (fpd.page_id in available_page_ids
                        and len(group_pages) < max_page_count):
                    add_page(fpd)
                else:
                    remove_page(fpd)

            assert len(group_pages) <= max_page_count

            from random import choice

            # then add randomly chosen new pages
            while len(group_pages) < max_page_count and available_page_ids:
                new_page_id = choice(available_page_ids)

                new_page_fpds = (FlowPageData.objects
                        .filter(
                            flow_session=flow_session,
                            group_id=grp.id,
                            page_id=new_page_id))

                if new_page_fpds.count():
                    # We already have FlowPageData for this page, revive it
                    new_page_fpd, = new_page_fpds
                    assert new_page_fpd.page_id == new_page_id
                else:
                    # Make a new FlowPageData instance
                    page_desc = find_page_desc(new_page_id)
                    assert page_desc.id == new_page_id
                    new_page_fpd = create_fpd(page_desc)
                    assert new_page_fpd.page_id == new_page_id

                add_page(new_page_fpd)

        else:
            # reorder pages to order in flow
            id_to_fpd = dict(
                    ((fpd.group_id, fpd.page_id), fpd)
                    for fpd in FlowPageData.objects.filter(
                        flow_session=flow_session,
                        group_id=grp.id))

            for page_desc in grp.pages:
                key = (grp.id, page_desc.id)

                if key in id_to_fpd:
                    fpd = id_to_fpd.pop(key)
                else:
                    fpd = create_fpd(page_desc)

                if len(group_pages) < max_page_count:
                    add_page(fpd)

            for fpd in id_to_fpd.values():
                remove_page(fpd)

    # {{{ remove pages orphaned because of group renames

    for fpd in (
            FlowPageData.objects
            .filter(
                flow_session=flow_session,
                ordinal__isnull=False)
            .exclude(group_id__in=desc_group_ids)
            ):
        remove_page(fpd)

    # }}}

    return ordinal[0]  # new page count


def adjust_flow_session_page_data(repo, flow_session,
        course_identifier, flow_desc=None):
    # type: (Repo_ish, FlowSession, Text, Optional[FlowDesc]) -> None

    """
    The caller may *not* be in a transaction that has a weaker isolation
    level than *serializable*.
    """

    from course.content import get_course_commit_sha, get_flow_desc
    commit_sha = get_course_commit_sha(
            flow_session.course, flow_session.participation)
    revision_key = "2:"+commit_sha.decode()

    if flow_desc is None:
        flow_desc = get_flow_desc(repo, flow_session.course,
                flow_session.flow_id, commit_sha)

    if flow_session.page_data_at_revision_key == revision_key:
        return

    new_page_count = _adjust_flow_session_page_data_inner(
            repo, flow_session, course_identifier, flow_desc,
            commit_sha)

    # These are idempotent, so they don't need to be guarded by a seqcst
    # transaction.
    flow_session.page_count = new_page_count
    flow_session.page_data_at_revision_key = revision_key
    flow_session.save()

# }}}


# {{{ grade page visit

def grade_page_visit(visit, visit_grade_model=FlowPageVisitGrade,
        grade_data=None, graded_at_git_commit_sha=None):
    # type: (FlowPageVisit, type, Any, Optional[bytes]) -> None

    if not visit.is_submitted_answer:
        raise RuntimeError(_("cannot grade ungraded answer"))

    flow_session = visit.flow_session
    course = flow_session.course
    page_data = visit.page_data

    most_recent_grade = visit.get_most_recent_grade()  # type: Optional[FlowPageVisitGrade]  # noqa
    if most_recent_grade is not None and grade_data is None:
        grade_data = most_recent_grade.grade_data

    from course.content import (
            get_course_repo,
            get_course_commit_sha,
            get_flow_desc,
            get_flow_page_desc,
            instantiate_flow_page)

    repo = get_course_repo(course)

    course_commit_sha = get_course_commit_sha(
            course, flow_session.participation)

    flow_desc = get_flow_desc(repo, course,
            flow_session.flow_id, course_commit_sha)

    page_desc = get_flow_page_desc(
            flow_session.flow_id,
            flow_desc,
            page_data.group_id, page_data.page_id)

    page = instantiate_flow_page(
            location="flow '%s', group, '%s', page '%s'"
            % (flow_session.flow_id, page_data.group_id, page_data.page_id),
            repo=repo, page_desc=page_desc,
            commit_sha=course_commit_sha)

    assert page.expects_answer()
    if not page.is_answer_gradable():
        return

    from course.page import PageContext
    grading_page_context = PageContext(
            course=course,
            repo=repo,
            commit_sha=course_commit_sha,
            flow_session=flow_session)

    with translation.override(settings.RELATE_ADMIN_EMAIL_LOCALE):
        answer_feedback = page.grade(
                grading_page_context, visit.page_data.data,
                visit.answer, grade_data=grade_data)

    grade = visit_grade_model()
    grade.visit = visit
    grade.grade_data = grade_data
    grade.max_points = page.max_points(visit.page_data)
    grade.graded_at_git_commit_sha = graded_at_git_commit_sha

    bulk_feedback_json = None
    if answer_feedback is not None:
        grade.correctness = answer_feedback.correctness
        grade.feedback, bulk_feedback_json = answer_feedback.as_json()

    grade.save()

    update_bulk_feedback(page_data, grade, bulk_feedback_json)

# }}}


# {{{ start flow

def start_flow(
        repo,  # type: Repo_ish
        course,  # type: Course
        participation,  # type: Optional[Participation]
        user,  # type: Any
        flow_id,  # type: Text
        flow_desc,  # type: FlowDesc
        access_rules_tag,  # type: Optional[Text]
        now_datetime,  # type: datetime.datetime
        ):
    # type: (...) -> FlowSession

    # This function does not need to be transactionally atomic.
    # The only essential part is the creation of the session.
    # The remainder of the function (opportunity creation and
    # page setup) is atomic and gets retried.

    from course.content import get_course_commit_sha
    course_commit_sha = get_course_commit_sha(course, participation)

    if participation is not None:
        assert participation.user == user

    session = FlowSession(
        course=course,
        participation=participation,
        user=user,
        active_git_commit_sha=course_commit_sha.decode(),
        flow_id=flow_id,
        in_progress=True,
        expiration_mode=flow_session_expiration_mode.end,
        access_rules_tag=access_rules_tag)

    session.save()

    # Create flow grading opportunity. This makes the flow
    # show up in the grade book.

    rules = getattr(flow_desc, "rules", None)
    if rules is not None:
        identifier = rules.grade_identifier

        if identifier is not None:
            from course.models import get_flow_grading_opportunity
            get_flow_grading_opportunity(
                    course, flow_id, flow_desc,
                    identifier,
                    rules.grade_aggregation_strategy)

    # will implicitly modify and save the session if there are changes
    adjust_flow_session_page_data(repo, session,
            course.identifier, flow_desc)

    return session

# }}}


# {{{ finish flow

def get_multiple_flow_session_graded_answers_qset(flow_sessions):
    # type: (List[FlowSession]) -> query.QuerySet

    from django.db.models import Q
    qset = (FlowPageVisit.objects
            .filter(flow_session__in=flow_sessions)
            .filter(Q(answer__isnull=False) | Q(is_synthetic=True))
            .order_by("flow_session__id"))

    # Ungraded answers *can* show up in non-in-progress flows as a result
    # of a race between a 'save' and the 'end session'. If this happens,
    # we'll go ahead and ignore those.
    qset = qset.filter(
        (Q(flow_session__in_progress=False) & Q(is_submitted_answer=True))
        | Q(flow_session__in_progress=True))

    return qset


def get_flow_session_graded_answers_qset(flow_session):
    # type: (FlowSession) -> query.QuerySet

    return get_multiple_flow_session_graded_answers_qset([flow_session])


def get_prev_answer_visits_qset(page_data):
    # type: (FlowPageData) -> query.QuerySet
    return (
            get_flow_session_graded_answers_qset(page_data.flow_session)
            .filter(page_data=page_data)
            .order_by("-visit_time"))


def get_prev_answer_visit(page_data):
    previous_answer_visits = get_prev_answer_visits_qset(page_data)

    for prev_visit in previous_answer_visits[:1]:
        return prev_visit

    return None


def assemble_page_grades(flow_sessions):
    # type: (List[FlowSession]) -> List[List[Optional[FlowPageVisitGrade]]]
    """
    Given a list of flow sessions, return a list of lists of FlowPageVisitGrade
    objects corresponding to the most recent page grades for each page of the
    flow session.  If a page is not graded, the corresponding entry is None.

    Note that, even if the flow sessions belong to the same flow, the length
    of the lists may vary since the flow page count may vary per session.
    """
    id_to_fsess_idx = {fsess.id: i for i, fsess in enumerate(flow_sessions)}
    answer_visit_ids = [
            [None] * fsess.page_count for fsess in flow_sessions
            ]  # type: List[List[Optional[int]]]

    # Get all answer visits corresponding to the sessions. The query result is
    # typically very large.
    all_answer_visits = (
        get_multiple_flow_session_graded_answers_qset(flow_sessions)
        .order_by("visit_time")
        .values("id", "flow_session_id", "page_data__ordinal",
                "is_submitted_answer"))

    for answer_visit in all_answer_visits:
        fsess_idx = id_to_fsess_idx[answer_visit["flow_session_id"]]
        ordinal = answer_visit["page_data__ordinal"]
        if ordinal is not None:
            answer_visit_ids[fsess_idx][ordinal] = answer_visit["id"]

        if not flow_sessions[fsess_idx].in_progress:
            assert answer_visit["is_submitted_answer"] is True

    flat_answer_visit_ids = []
    for visit_id_list in answer_visit_ids:
        for visit_id in visit_id_list:
            if visit_id is not None:
                flat_answer_visit_ids.append(visit_id)

    # Get all grade visits associated with the answer visits.
    grades = (FlowPageVisitGrade.objects
              .filter(visit__in=flat_answer_visit_ids)
              .order_by("visit__id")
              .order_by("grade_time"))

    grades_by_answer_visit = {}
    for grade in grades:
        grades_by_answer_visit[grade.visit_id] = grade

    def get_grades_for_visit_group(visit_group):
        # type: (List[Optional[int]]) -> List[Optional[FlowPageVisit]]

        return [grades_by_answer_visit.get(visit_id)
            for visit_id in visit_group]

    return [get_grades_for_visit_group(group) for group in answer_visit_ids]


def assemble_answer_visits(flow_session):
    # type: (FlowSession) -> List[Optional[FlowPageVisit]]

    answer_visits = [None] * flow_session.page_count  # type: List[Optional[FlowPageVisit]]  # noqa

    answer_page_visits = (
            get_flow_session_graded_answers_qset(flow_session)
            .order_by("visit_time"))

    for page_visit in answer_page_visits:
        if page_visit.page_data.ordinal is not None:
            answer_visits[page_visit.page_data.ordinal] = page_visit

        if not flow_session.in_progress:
            assert page_visit.is_submitted_answer is True

    return answer_visits


def get_all_page_data(flow_session):
    # type: (FlowSession) -> Iterable[FlowPageData]

    return (FlowPageData.objects
            .filter(
                flow_session=flow_session,
                ordinal__isnull=False)
            .order_by("ordinal"))


def get_interaction_kind(
        fctx,  # type: FlowContext
        flow_session,  # type: FlowSession
        flow_generates_grade,  # type: bool
        all_page_data,  # type: Iterable[FlowPageData]
        ):
    # type: (...) -> Text

    if not flow_session.in_progress:
        return flow_session_interaction_kind.noninteractive

    ikind = flow_session_interaction_kind.noninteractive

    for i, page_data in enumerate(all_page_data):
        assert i == page_data.ordinal

        page = instantiate_flow_page_with_ctx(fctx, page_data)
        if page.expects_answer():
            if page.is_answer_gradable():
                if flow_generates_grade:
                    return flow_session_interaction_kind.permanent_grade
                else:
                    return flow_session_interaction_kind.practice_grade
            else:
                ikind = flow_session_interaction_kind.ungraded

    return ikind


def get_session_answered_page_data(
        fctx,  # type: FlowContext
        flow_session,  # type: FlowSession
        answer_visits  # type: List[Optional[FlowPageVisit]]
        ):
    # type: (...) -> Tuple[List[FlowPageData], List[FlowPageData]]
    all_page_data = get_all_page_data(flow_session)

<<<<<<< HEAD
    answered_page_data_list = []  # type: List[FlowPageData]
    unanswered_page_data_list = []  # type: List[FlowPageData]

=======
    answered_page_data_list = []
    unanswered_page_data_list = []
>>>>>>> 9a2a9802
    for i, page_data in enumerate(all_page_data):
        assert i == page_data.ordinal

        avisit = answer_visits[i]
        if avisit is not None:
            answer_data = avisit.answer
        else:
            answer_data = None

        page = instantiate_flow_page_with_ctx(fctx, page_data)
        if page.expects_answer():
            if answer_data is None:
                unanswered_page_data_list.append(page_data)
            else:
                answered_page_data_list.append(page_data)

    return (answered_page_data_list, unanswered_page_data_list)


class GradeInfo(object):
    """An object to hold a tally of points and page counts of various types in a flow.

    .. attribute:: points

        The final grade, in points. May be *None* if the grade is not yet
        final.
    """

    def __init__(
            self,
            points,  # type: Optional[float]
            provisional_points,  # type: Optional[float]
            max_points,  # type: Optional[float]
            max_reachable_points,  # type: Optional[float]
            fully_correct_count,  # type: int
            partially_correct_count,  # type: int
            incorrect_count,  # type: int
            unknown_count,  # type: int
            ):
        # type: (...) -> None
        self.points = points
        self.provisional_points = provisional_points
        self.max_points = max_points
        self.max_reachable_points = max_reachable_points
        self.fully_correct_count = fully_correct_count
        self.partially_correct_count = partially_correct_count
        self.incorrect_count = incorrect_count
        self.unknown_count = unknown_count

    # Rounding to larger than 100% will break the percent bars on the
    # flow results page.
    FULL_PERCENT = 99.99

    # {{{ point percentages

    def points_percent(self):
        """Only to be used for visualization purposes."""

        if self.max_points is None or self.max_points == 0:
            if self.points == 0:
                return 100
            else:
                return 0
        else:
            return self.FULL_PERCENT*self.provisional_points/self.max_points

    def missed_points_percent(self):
        """Only to be used for visualization purposes."""

        return (self.FULL_PERCENT
                - self.points_percent()
                - self.unreachable_points_percent())

    def unreachable_points_percent(self):
        """Only to be used for visualization purposes."""

        if (self.max_points is None
                or self.max_reachable_points is None
                or self.max_points == 0):
            return 0
        else:
            return self.FULL_PERCENT*(
                    self.max_points - self.max_reachable_points)/self.max_points

    def total_points_percent(self):
        return (
                self.points_percent()
                + self.missed_points_percent()
                + self.unreachable_points_percent())

    # }}}

    # {{{ page counts

    def total_count(self):
        return (self.fully_correct_count
                + self.partially_correct_count
                + self.incorrect_count
                + self.unknown_count)

    def fully_correct_percent(self):
        """Only to be used for visualization purposes."""
        return self.FULL_PERCENT*self.fully_correct_count/self.total_count()

    def partially_correct_percent(self):
        """Only to be used for visualization purposes."""
        return self.FULL_PERCENT*self.partially_correct_count/self.total_count()

    def incorrect_percent(self):
        """Only to be used for visualization purposes."""
        return self.FULL_PERCENT*self.incorrect_count/self.total_count()

    def unknown_percent(self):
        """Only to be used for visualization purposes."""
        return self.FULL_PERCENT*self.unknown_count/self.total_count()

    # }}}


def gather_grade_info(
        fctx,  # type: FlowContext
        flow_session,  # type: FlowSession
        grading_rule,  # type: FlowSessionGradingRule
        answer_visits,  # type: List[Optional[FlowPageVisit]]
        ):
    # type: (...) -> GradeInfo
    """
    :returns: a :class:`GradeInfo`
    """

    all_page_data = get_all_page_data(flow_session)

    bonus_points = grading_rule.bonus_points
    points = bonus_points
    provisional_points = bonus_points
    max_points = bonus_points
    max_reachable_points = bonus_points

    fully_correct_count = 0
    partially_correct_count = 0
    incorrect_count = 0
    unknown_count = 0

    for i, page_data in enumerate(all_page_data):
        page = instantiate_flow_page_with_ctx(fctx, page_data)

        assert i == page_data.ordinal

        av = answer_visits[i]

        if av is None:
            # This is true in principle, but early code to deal with survey questions
            # didn't generate synthetic answer visits for survey questions, so this
            # can't actually be enforced.

            # assert not page.expects_answer()
            continue

        if not page.is_answer_gradable():
            continue

        grade = av.get_most_recent_grade()
        assert grade is not None

        feedback = get_feedback_for_grade(grade)

        max_points += grade.max_points

        if feedback is None or feedback.correctness is None:
            unknown_count += 1
            points = None
            continue

        max_reachable_points += grade.max_points

        page_points = grade.max_points*feedback.correctness

        if points is not None:
            points += page_points

        provisional_points += page_points

        if grade.max_points > 0:
            if feedback.correctness == 1:
                fully_correct_count += 1
            elif feedback.correctness == 0:
                incorrect_count += 1
            else:
                partially_correct_count += 1

    # {{{ adjust max_points if requested

    if grading_rule.max_points is not None:
        max_points = grading_rule.max_points

    # }}}

    # {{{ enforce points cap

    if grading_rule.max_points_enforced_cap is not None:
        max_reachable_points = min(
                max_reachable_points, grading_rule.max_points_enforced_cap)
        points = min(
                points, grading_rule.max_points_enforced_cap)
        provisional_points = min(
                provisional_points, grading_rule.max_points_enforced_cap)

    # }}}

    return GradeInfo(
            points=points,
            provisional_points=provisional_points,
            max_points=max_points,
            max_reachable_points=max_reachable_points,

            fully_correct_count=fully_correct_count,
            partially_correct_count=partially_correct_count,
            incorrect_count=incorrect_count,
            unknown_count=unknown_count)


@transaction.atomic
def grade_page_visits(fctx, flow_session, answer_visits, force_regrade=False):
    for i in range(len(answer_visits)):
        answer_visit = answer_visits[i]

        if answer_visit is not None:
            answer_visit.is_submitted_answer = True
            answer_visit.save()

        else:
            page_data = flow_session.page_data.get(ordinal=i)
            page = instantiate_flow_page_with_ctx(fctx, page_data)

            if not page.expects_answer():
                continue

            # Create a synthetic visit to attach a grade
            answer_visit = FlowPageVisit()
            answer_visit.flow_session = flow_session
            answer_visit.page_data = page_data
            answer_visit.is_synthetic = True
            answer_visit.answer = None
            answer_visit.is_submitted_answer = True
            answer_visit.save()

            answer_visits[i] = answer_visit

            if not page.is_answer_gradable():
                continue

        if (answer_visit is not None
                and (not answer_visit.grades.count() or force_regrade)):
            grade_page_visit(answer_visit,
                    graded_at_git_commit_sha=fctx.course_commit_sha)


@retry_transaction_decorator()
def finish_flow_session(fctx, flow_session, grading_rule,
        force_regrade=False, now_datetime=None):
    """
    :returns: :class:`GradeInfo`
    """
    # Do not be tempted to call adjust_flow_session_page_data in here.
    # This function may be called from within a transaction.

    if not flow_session.in_progress:
        raise RuntimeError(_("Can't end a session that's already ended"))

    assert isinstance(grading_rule, FlowSessionGradingRule)

    if now_datetime is None:
        from django.utils.timezone import now
        now_datetime = now()

    answer_visits = assemble_answer_visits(flow_session)

    grade_page_visits(fctx, flow_session, answer_visits,
            force_regrade=force_regrade)

    # ORDERING RESTRICTION: Must grade pages before gathering grade info

    # {{{ determine completion time

    completion_time = now_datetime
    if grading_rule.use_last_activity_as_completion_time:
        last_activity = flow_session.last_activity()
        if last_activity is not None:
            completion_time = last_activity

    flow_session.completion_time = completion_time

    # }}}

    flow_session.in_progress = False
    flow_session.save()

    return grade_flow_session(fctx, flow_session, grading_rule,
            answer_visits)


def expire_flow_session(
        fctx,  # type: FlowContext
        flow_session,  # type: FlowSession
        grading_rule,  # type: FlowSessionGradingRule
        now_datetime,  # type: datetime.datetime
        past_due_only=False,  # type:bool
        ):
    # type: (...) -> bool

    # This function does not need to be transactionally atomic.
    # It only does one atomic 'thing' in each execution path.

    if not flow_session.in_progress:
        raise RuntimeError(_("Can't expire a session that's not in progress"))
    if flow_session.participation is None:
        raise RuntimeError(_("Can't expire an anonymous flow session"))

    assert isinstance(grading_rule, FlowSessionGradingRule)

    if (past_due_only
            and grading_rule.due is not None
            and now_datetime < grading_rule.due):
        return False

    adjust_flow_session_page_data(fctx.repo, flow_session,
            flow_session.course.identifier, fctx.flow_desc)

    if flow_session.expiration_mode == flow_session_expiration_mode.roll_over:
        session_start_rule = get_session_start_rule(
                flow_session.course, flow_session.participation,
                flow_session.flow_id, fctx.flow_desc, now_datetime,
                for_rollover=True)

        if not session_start_rule.may_start_new_session:
            # No new session allowed: finish.
            return finish_flow_session(fctx, flow_session, grading_rule,
                    now_datetime=now_datetime)
        else:

            flow_session.access_rules_tag = session_start_rule.tag_session

            # {{{ FIXME: This is weird and should probably not exist.

            access_rule = get_session_access_rule(
                    flow_session, fctx.flow_desc, now_datetime)

            if hasattr(session_start_rule, "default_expiration_mode"):
                flow_session.expiration_mode = \
                        session_start_rule.default_expiration_mode

            elif not is_expiration_mode_allowed(
                    flow_session.expiration_mode, access_rule.permissions):
                flow_session.expiration_mode = flow_session_expiration_mode.end

            # }}}

            flow_session.save()

            return True

    elif flow_session.expiration_mode == flow_session_expiration_mode.end:
        return finish_flow_session(fctx, flow_session, grading_rule,
                now_datetime=now_datetime)
    else:
        raise ValueError(
                _("invalid expiration mode '%(mode)s' on flow session ID "
                "%(session_id)d") % {
                    'mode': flow_session.expiration_mode,
                    'session_id': flow_session.id})


def grade_flow_session(
        fctx,  # type: FlowContext
        flow_session,  # type: FlowSession
        grading_rule,  # type: FlowSessionGradingRule
        answer_visits=None,  # type: Optional[List[Optional[FlowPageVisit]]]
        ):
    # type: (...) -> GradeInfo

    """Updates the grade on an existing flow session and logs a
    grade change with the grade records subsystem.
    """

    if answer_visits is None:
        answer_visits = assemble_answer_visits(flow_session)

    grade_info = gather_grade_info(fctx, flow_session, grading_rule, answer_visits)
    assert grade_info is not None

    comment = None
    points = grade_info.points

    if (points is not None
            and grading_rule.credit_percent is not None
            and grading_rule.credit_percent != 100):
        comment = (
                # Translators: grade flow: calculating grade.
                _("Counted at %(percent).1f%% of %(point).1f points") % {
                    'percent': grading_rule.credit_percent,
                    'point': points})
        points = points * grading_rule.credit_percent / 100

    flow_session.points = points
    flow_session.max_points = grade_info.max_points

    flow_session.append_comment(comment)
    flow_session.save()

    # Need to save grade record even if no grade is available yet, because
    # a grade record may *already* be saved, and that one might be mistaken
    # for the current one.
    if (grading_rule.grade_identifier
            and grading_rule.generates_grade
            and flow_session.participation is not None):
        from course.models import get_flow_grading_opportunity
        gopp = get_flow_grading_opportunity(
                flow_session.course, flow_session.flow_id, fctx.flow_desc,
                grading_rule.grade_identifier,
                grading_rule.grade_aggregation_strategy)

        from course.models import grade_state_change_types
        gchange = GradeChange()
        gchange.opportunity = gopp
        gchange.participation = flow_session.participation
        gchange.state = grade_state_change_types.graded
        gchange.attempt_id = "flow-session-%d" % flow_session.id
        gchange.points = points
        gchange.max_points = grade_info.max_points
        # creator left as NULL
        gchange.flow_session = flow_session
        gchange.comment = comment

        previous_grade_changes = list(GradeChange.objects
                .filter(
                    opportunity=gchange.opportunity,
                    participation=gchange.participation,
                    state=gchange.state,
                    attempt_id=gchange.attempt_id,
                    flow_session=gchange.flow_session)
                .order_by("-grade_time")
                [:1])

        # only save if modified or no previous grades
        do_save = True
        if previous_grade_changes:
            previous_grade_change, = previous_grade_changes
            if (previous_grade_change.points == gchange.points
                    and previous_grade_change.max_points == gchange.max_points
                    and previous_grade_change.comment == gchange.comment):
                do_save = False
        else:
            # no previous grade changes
            if points is None:
                do_save = False

        if do_save:
            gchange.save()

    return grade_info


def reopen_session(
        session, force=False, suppress_log=False):
    # type: (FlowSession, bool, bool) -> None

    if session.in_progress:
        raise RuntimeError(
                _("Cannot reopen a session that's already in progress"))
    if session.participation is None:
        raise RuntimeError(
                _("Cannot reopen anonymous sessions"))

    session.in_progress = True
    session.points = None
    session.max_points = None

    if not suppress_log:
        session.append_comment(
                _("Session reopened at %(now)s, previous completion time "
                "was '%(complete_time)s'.") % {
                    'now': format_datetime_local(local_now()),
                    'complete_time': format_datetime_local(
                        as_local_time(session.completion_time))
                    })

    session.completion_time = None
    session.save()


def finish_flow_session_standalone(
        repo,  # type: Repo_ish
        course,  # type: Course
        session,  # type: FlowSession
        force_regrade=False,  # type: bool
        now_datetime=None,  # type: Optional[datetime.datetime]
        past_due_only=False,  # type: bool
        ):
    # type: (...) -> bool

    # Do not be tempted to call adjust_flow_session_page_data in here.
    # This function may be called from within a transaction.

    assert session.participation is not None

    if now_datetime is None:
        from django.utils.timezone import now
        now_datetime_filled = now()
    else:
        now_datetime_filled = now_datetime

    fctx = FlowContext(repo, course, session.flow_id)

    grading_rule = get_session_grading_rule(session, fctx.flow_desc,
            now_datetime_filled)

    if grading_rule.due is not None:
        if (
                past_due_only
                and now_datetime_filled < grading_rule.due):
            return False

    finish_flow_session(fctx, session, grading_rule,
            force_regrade=force_regrade,
            now_datetime=now_datetime_filled)

    return True


def expire_flow_session_standalone(
        repo,  # type: Any
        course,  # type: Course
        session,  # type: FlowSession
        now_datetime,  # type: datetime.datetime
        past_due_only=False,  # type: bool
        ):
    # type: (...) -> bool
    assert session.participation is not None

    fctx = FlowContext(repo, course, session.flow_id)

    grading_rule = get_session_grading_rule(session, fctx.flow_desc, now_datetime)

    return expire_flow_session(fctx, session, grading_rule, now_datetime,
            past_due_only=past_due_only)


def regrade_session(
        repo,  # type: Repo_ish
        course,  # type: Course
        session,  # type: FlowSession
        ):
    # type: (...) -> None
    adjust_flow_session_page_data(repo, session, course.identifier)

    if session.in_progress:
        fctx = FlowContext(repo, course, session.flow_id,
                participation=session.participation)

        with transaction.atomic():
            answer_visits = assemble_answer_visits(session)  # type: List[Optional[FlowPageVisit]]  # noqa

            for i in range(len(answer_visits)):
                answer_visit = answer_visits[i]

                if answer_visit is not None:
                    if answer_visit.get_most_recent_grade():
                        # Only make a new grade if there already is one.
                        grade_page_visit(answer_visit,
                                graded_at_git_commit_sha=fctx.course_commit_sha)
    else:
        prev_completion_time = session.completion_time

        with transaction.atomic():
            session.append_comment(
                    _("Session regraded at %(time)s.") % {
                        'time': format_datetime_local(local_now())
                        })
            session.save()

            reopen_session(session, force=True, suppress_log=True)
            finish_flow_session_standalone(
                    repo, course, session, force_regrade=True,
                    now_datetime=prev_completion_time)


def recalculate_session_grade(repo, course, session):
    # type: (Repo_ish, Course, FlowSession) -> None

    """Only redoes the final grade determination without regrading
    individual pages.
    """

    if session.in_progress:
        raise RuntimeError(_("cannot recalculate grade on in-progress session"))

    prev_completion_time = session.completion_time

    adjust_flow_session_page_data(repo, session, course.identifier)

    with transaction.atomic():
        session.append_comment(
                _("Session grade recomputed at %(time)s.") % {
                    'time': format_datetime_local(local_now())
                    })
        session.save()

        reopen_session(session, force=True, suppress_log=True)
        finish_flow_session_standalone(
                repo, course, session, force_regrade=False,
                now_datetime=prev_completion_time)

# }}}


def lock_down_if_needed(
        request,  # type: http.HttpRequest
        permissions,  # type: frozenset[Text]
        flow_session,  # type: FlowSession
        ):
    # type: (...) -> None

    if flow_permission.lock_down_as_exam_session in permissions:
        request.session[
                "relate_session_locked_to_exam_flow_session_pk"] = \
                        flow_session.pk


# {{{ view: start flow

@course_view
def view_start_flow(pctx, flow_id):
    # type: (CoursePageContext, Text) -> http.HttpResponse
    request = pctx.request

    login_exam_ticket = get_login_exam_ticket(pctx.request)
    now_datetime = get_now_or_fake_time(request)
    fctx = FlowContext(pctx.repo, pctx.course, flow_id,
            participation=pctx.participation)

    if request.method == "POST":
        return post_start_flow(pctx, fctx, flow_id)
    else:
        session_start_rule = get_session_start_rule(
                pctx.course, pctx.participation,
                flow_id, fctx.flow_desc, now_datetime,
                facilities=pctx.request.relate_facilities,
                login_exam_ticket=login_exam_ticket)

        if session_start_rule.may_list_existing_sessions:
            past_sessions = (FlowSession.objects
                    .filter(
                        participation=pctx.participation,
                        flow_id=fctx.flow_id,
                        participation__isnull=False)
                   .order_by("start_time"))

            from collections import namedtuple
            SessionProperties = namedtuple("SessionProperties",  # noqa
                    ["may_view", "may_modify", "due", "grade_description",
                        "grade_shown"])

            past_sessions_and_properties = []
            for session in past_sessions:
                access_rule = get_session_access_rule(
                        session, fctx.flow_desc, now_datetime,
                        facilities=pctx.request.relate_facilities,
                        login_exam_ticket=login_exam_ticket)
                grading_rule = get_session_grading_rule(
                        session, fctx.flow_desc, now_datetime)

                session_properties = SessionProperties(
                        may_view=flow_permission.view in access_rule.permissions,
                        may_modify=(
                            flow_permission.submit_answer in access_rule.permissions
                            or
                            flow_permission.end_session in access_rule.permissions
                            ),
                        due=grading_rule.due,
                        grade_description=grading_rule.description,
                        grade_shown=(
                            flow_permission.cannot_see_flow_result
                            not in access_rule.permissions))
                past_sessions_and_properties.append((session, session_properties))
        else:
            past_sessions_and_properties = []

        may_start = session_start_rule.may_start_new_session

        exp_mode = flow_session_expiration_mode.end
        if hasattr(session_start_rule, "default_expiration_mode"):
            exp_mode = session_start_rule.default_expiration_mode

        potential_session = FlowSession(
            course=pctx.course,
            participation=pctx.participation,
            flow_id=flow_id,
            in_progress=True,
            expiration_mode=exp_mode,
            access_rules_tag=session_start_rule.tag_session)

        new_session_grading_rule = get_session_grading_rule(
                potential_session, fctx.flow_desc, now_datetime)

        start_may_decrease_grade = (
                bool(past_sessions_and_properties)
                and
                new_session_grading_rule.grade_aggregation_strategy not in
                [
                    None,
                    grade_aggregation_strategy.max_grade,
                    grade_aggregation_strategy.use_earliest])

        return render_course_page(pctx, "course/flow-start.html", {
            "flow_desc": fctx.flow_desc,
            "flow_identifier": flow_id,

            "now": now_datetime,
            "may_start": may_start,
            "new_session_grading_rule": new_session_grading_rule,
            "grade_aggregation_strategy_descr": (
                dict(GRADE_AGGREGATION_STRATEGY_CHOICES).get(
                    new_session_grading_rule.grade_aggregation_strategy)),
            "start_may_decrease_grade": start_may_decrease_grade,

            "past_sessions_and_properties": past_sessions_and_properties,
            },
            allow_instant_flow_requests=False)


@retry_transaction_decorator(serializable=True)
def post_start_flow(pctx, fctx, flow_id):
    # type: (CoursePageContext, FlowContext, Text) -> http.HttpResponse

    now_datetime = get_now_or_fake_time(pctx.request)
    login_exam_ticket = get_login_exam_ticket(pctx.request)

    past_sessions = (FlowSession.objects
            .filter(
                participation=pctx.participation,
                flow_id=fctx.flow_id,
                participation__isnull=False)
           .order_by("start_time"))

    if past_sessions:
        latest_session = past_sessions.reverse()[0]

        cooldown_seconds = getattr(
            settings, "RELATE_SESSION_RESTART_COOLDOWN_SECONDS", 10)

        from datetime import timedelta
        if (
                timedelta(seconds=0)
                <= (now_datetime - latest_session.start_time)
                < timedelta(seconds=cooldown_seconds)):
            return redirect("relate-view_flow_page",
                pctx.course.identifier, latest_session.id, 0)

    session_start_rule = get_session_start_rule(
            pctx.course, pctx.participation,
            flow_id, fctx.flow_desc, now_datetime,
            facilities=pctx.request.relate_facilities,
            login_exam_ticket=login_exam_ticket)

    if not session_start_rule.may_start_new_session:
        raise PermissionDenied(_("new session not allowed"))

    flow_user = pctx.request.user
    if not flow_user.is_authenticated:
        flow_user = None

    session = start_flow(
            pctx.repo, pctx.course, pctx.participation,
            user=flow_user,
            flow_id=flow_id, flow_desc=fctx.flow_desc,
            access_rules_tag=session_start_rule.tag_session,
            now_datetime=now_datetime)

    access_rule = get_session_access_rule(
            session, fctx.flow_desc, now_datetime,
            facilities=pctx.request.relate_facilities,
            login_exam_ticket=login_exam_ticket)

    lock_down_if_needed(pctx.request, access_rule.permissions, session)

    return redirect("relate-view_flow_page",
            pctx.course.identifier, session.id, 0)

# }}}


# {{{ view: resume flow

# The purpose of this interstitial redirection page is to set the exam
# lockdown flag upon resumption/review. Without this, the exam lockdown
# middleware will refuse access to flow pages in a locked-down facility.

@course_view
def view_resume_flow(pctx, flow_session_id):
    # type: (CoursePageContext, int) -> http.HttpResponse

    now_datetime = get_now_or_fake_time(pctx.request)

    flow_session = get_and_check_flow_session(pctx, int(flow_session_id))

    fctx = FlowContext(pctx.repo, pctx.course, flow_session.flow_id,
            participation=pctx.participation)

    login_exam_ticket = get_login_exam_ticket(pctx.request)

    access_rule = get_session_access_rule(
            flow_session, fctx.flow_desc, now_datetime,
            facilities=pctx.request.relate_facilities,
            login_exam_ticket=login_exam_ticket)

    lock_down_if_needed(pctx.request, access_rule.permissions,
            flow_session)

    return redirect("relate-view_flow_page",
            pctx.course.identifier, flow_session.id, 0)


# }}}


# {{{ view: flow page

def get_and_check_flow_session(pctx, flow_session_id):
    # type: (CoursePageContext, int) -> FlowSession

    try:
        flow_session = (FlowSession.objects
                .select_related("participation")
                .get(id=flow_session_id))
    except ObjectDoesNotExist:
        raise http.Http404()

    if flow_session.course.pk != pctx.course.pk:
        raise http.Http404()

    my_session = (
            pctx.participation == flow_session.participation
            or
            (
                # anonymous by participation
                flow_session.participation is None
                and (
                    # We don't know whose (legacy)
                    # Truly anonymous sessions belong to everyone.
                    flow_session.user is None
                    or pctx.request.user == flow_session.user)))

    if not my_session:
        my_perms = pctx.permissions()

        from course.enrollment import get_participation_role_identifiers
        owner_roles = get_participation_role_identifiers(
                pctx.course, flow_session.participation)

        allowed = False
        for orole in owner_roles:
            for perm, arg in my_perms:
                if (
                        perm == pperm.view_flow_sessions_from_role
                        and arg == orole):
                    allowed = True
                    break

            if allowed:
                break

        if not allowed:
            raise PermissionDenied(_("may not view other people's sessions"))

    return flow_session


def will_receive_feedback(permissions):
    # type: (frozenset[Text]) -> bool

    return (
            flow_permission.see_correctness in permissions
            or flow_permission.see_answer_after_submission in permissions)


def get_page_behavior(
        page,  # type: PageBase
        permissions,  # type: frozenset[Text]
        session_in_progress,  # type: bool
        answer_was_graded,  # type: bool
        generates_grade,  # type: bool
        is_unenrolled_session,  # type: bool
        viewing_prior_version=False,  # type: bool
        ):
    # type: (...) -> PageBehavior
    show_correctness = False

    if page.expects_answer() and answer_was_graded:
        show_correctness = flow_permission.see_correctness in permissions

        show_answer = flow_permission.see_answer_after_submission in permissions

    elif page.expects_answer() and not answer_was_graded:
        # Don't show answer yet
        show_answer = (
                flow_permission.see_answer_before_submission in permissions)
    else:
        show_answer = (
                flow_permission.see_answer_before_submission in permissions
                or
                flow_permission.see_answer_after_submission in permissions)

    may_change_answer = (
            not viewing_prior_version

            and (not answer_was_graded
                or (flow_permission.change_answer in permissions))

            # can happen if no answer was ever saved
            and session_in_progress

            and (flow_permission.submit_answer in permissions)

            and (generates_grade and not is_unenrolled_session
                or (not generates_grade))
            )

    from course.page.base import PageBehavior  # noqa
    return PageBehavior(
            show_correctness=show_correctness,
            show_answer=show_answer,
            may_change_answer=may_change_answer,
            )


def add_buttons_to_form(form, fpctx, flow_session, permissions):
    # type: (StyledForm, FlowPageContext, FlowSession, frozenset[Text]) -> StyledForm

    from crispy_forms.layout import Submit
    show_save_button = getattr(form, "show_save_button", True)
    if show_save_button:
        form.helper.add_input(
                Submit("save", _("Save answer"),
                    css_class="relate-save-button"))

    if will_receive_feedback(permissions):
        if flow_permission.change_answer in permissions:
            form.helper.add_input(
                    Submit(
                        "submit", _("Submit answer for feedback"),
                        accesskey="g",
                        css_class="relate-save-button relate-submit-button"))
        else:
            form.helper.add_input(
                    Submit("submit", _("Submit final answer"),
                        css_class="relate-save-button relate-submit-button"))
    else:
        # Only offer 'save and move on' if student will receive no feedback
        if fpctx.page_data.ordinal + 1 < flow_session.page_count:
            form.helper.add_input(
                    Submit("save_and_next",
                        mark_safe_lazy(
                            string_concat(
                                _("Save answer and move on"),
                                " &raquo;")),
                        css_class="relate-save-button"))
        else:
            form.helper.add_input(
                    Submit("save_and_finish",
                        mark_safe_lazy(
                            string_concat(
                                _("Save answer and finish"),
                                " &raquo;")),
                        css_class="relate-save-button"))

    return form


def create_flow_page_visit(request, flow_session, page_data):
    # type: (http.HttpRequest, FlowSession, FlowPageData) -> None

    if request.user.is_authenticated:
        # The access to 'is_authenticated' ought to wake up SimpleLazyObject.
        user = request.user
    else:
        user = None

    visit = FlowPageVisit(
        flow_session=flow_session,
        page_data=page_data,
        remote_address=request.META['REMOTE_ADDR'],
        user=user,
        is_submitted_answer=None)

    if hasattr(request, "relate_impersonate_original_user"):
        visit.impersonated_by = request.relate_impersonate_original_user

    visit.save()


@course_view
def view_flow_page(pctx, flow_session_id, ordinal):
    # type: (CoursePageContext, int, int) -> http.HttpResponse

    request = pctx.request
    login_exam_ticket = get_login_exam_ticket(request)

    ordinal = int(ordinal)

    flow_session_id = int(flow_session_id)
    flow_session = get_and_check_flow_session(pctx, flow_session_id)
    flow_id = flow_session.flow_id

    if flow_session is None:
        messages.add_message(request, messages.WARNING,
                _("No in-progress session record found for this flow. "
                "Redirected to flow start page."))

        return redirect("relate-view_start_flow",
                pctx.course.identifier,
                flow_id)

    adjust_flow_session_page_data(pctx.repo, flow_session, pctx.course.identifier)

    try:
        fpctx = FlowPageContext(pctx.repo, pctx.course, flow_id, ordinal,
                participation=pctx.participation,
                flow_session=flow_session,
                request=pctx.request)
    except PageOrdinalOutOfRange:
        return redirect("relate-view_flow_page",
                pctx.course.identifier,
                flow_session.id,
                flow_session.page_count-1)

    if fpctx.page is None:
        raise http.Http404()

    assert fpctx.page_context is not None
    assert fpctx.page_data is not None

    now_datetime = get_now_or_fake_time(request)
    access_rule = get_session_access_rule(
            flow_session, fpctx.flow_desc, now_datetime,
            facilities=pctx.request.relate_facilities,
            login_exam_ticket=login_exam_ticket)

    grading_rule = get_session_grading_rule(
            flow_session, fpctx.flow_desc, now_datetime)
    generates_grade = (
            grading_rule.grade_identifier is not None
            and
            grading_rule.generates_grade)
    del grading_rule

    permissions = fpctx.page.get_modified_permissions_for_page(
            access_rule.permissions)

    if access_rule.message:
        messages.add_message(request, messages.INFO, access_rule.message)

    lock_down_if_needed(pctx.request, permissions, flow_session)

    page_context = fpctx.page_context
    page_data = fpctx.page_data
    answer_data = None
    grade_data = None

    if flow_permission.view not in permissions:
        raise PermissionDenied(_("not allowed to view flow"))

    answer_visit = None
    prev_visit_id = None

    if request.method == "POST":
        if "finish" in request.POST:
            return redirect("relate-finish_flow_session_view",
                    pctx.course.identifier, flow_session_id)
        else:
            post_result = post_flow_page(
                    flow_session, fpctx, request, permissions, generates_grade)

            if not isinstance(post_result, tuple):
                # ought to be an HTTP response
                return post_result

            (
                page_behavior,
                prev_answer_visits,
                form,
                feedback,
                answer_data,
                answer_was_graded) = post_result

            # continue at common flow page generation below

    else:
        create_flow_page_visit(request, flow_session, fpctx.page_data)

        prev_answer_visits = list(
                get_prev_answer_visits_qset(fpctx.page_data))

        # {{{ fish out previous answer_visit

        prev_visit_id = pctx.request.GET.get("visit_id")
        if prev_visit_id is not None:
            try:
                prev_visit_id = int(prev_visit_id)
            except ValueError:
                raise SuspiciousOperation("non-integer passed for 'visit_id'")

        viewing_prior_version = False
        if prev_answer_visits and prev_visit_id is not None:
            answer_visit = prev_answer_visits[0]

            for ivisit, pvisit in enumerate(prev_answer_visits):
                if pvisit.id == prev_visit_id:
                    answer_visit = pvisit
                    if ivisit > 0:
                        viewing_prior_version = True

                    break

            if viewing_prior_version:
                from django.template import defaultfilters
                from relate.utils import as_local_time
                messages.add_message(request, messages.INFO,
                    _("Viewing prior submission dated %(date)s.")
                    % {
                        "date": defaultfilters.date(
                            as_local_time(pvisit.visit_time),
                            "DATETIME_FORMAT"),
                        })

            prev_visit_id = answer_visit.id

        elif prev_answer_visits:
            answer_visit = prev_answer_visits[0]
            prev_visit_id = answer_visit.id

        else:
            answer_visit = None

        # }}}

        if answer_visit is not None:
            answer_was_graded = answer_visit.is_submitted_answer
        else:
            answer_was_graded = False

        page_behavior = get_page_behavior(
                page=fpctx.page,
                permissions=permissions,
                session_in_progress=flow_session.in_progress,
                answer_was_graded=answer_was_graded,
                generates_grade=generates_grade,
                is_unenrolled_session=flow_session.participation is None,
                viewing_prior_version=viewing_prior_version)

        if fpctx.page.expects_answer():
            if answer_visit is not None:
                answer_data = answer_visit.answer

                most_recent_grade = answer_visit.get_most_recent_grade()
                if most_recent_grade is not None:
                    feedback = get_feedback_for_grade(most_recent_grade)
                    grade_data = most_recent_grade.grade_data
                else:
                    feedback = None
                    grade_data = None

            else:
                feedback = None

            try:
                form = fpctx.page.make_form(
                        page_context, page_data.data,
                        answer_data, page_behavior)
            except InvalidPageData as e:
                messages.add_message(request, messages.ERROR,
                        ugettext(
                            "The page data stored in the database was found "
                            "to be invalid for the page as given in the "
                            "course content. Likely the course content was "
                            "changed in an incompatible way (say, by adding "
                            "an option to a choice question) without changing "
                            "the question ID. The precise error encountered "
                            "was the following: "+str(e)))

                return render_course_page(pctx, "course/course-base.html", {})

        else:
            form = None
            feedback = None

    # start common flow page generation

    # defined at this point:
    # form, page_behavior, answer_was_graded, feedback
    # answer_data, grade_data

    if form is not None and page_behavior.may_change_answer:
        form = add_buttons_to_form(form, fpctx, flow_session,
                permissions)

    shown_feedback = None
    if (fpctx.page.expects_answer() and answer_was_graded
            and (
                page_behavior.show_correctness
                or page_behavior.show_answer)):
        shown_feedback = feedback

    title = fpctx.page.title(page_context, page_data.data)
    body = fpctx.page.body(page_context, page_data.data)

    if page_behavior.show_answer:
        correct_answer = fpctx.page.correct_answer(
                page_context, page_data.data,
                answer_data, grade_data)
    else:
        correct_answer = None

    if (generates_grade
            and flow_session.participation is None
            and flow_permission.submit_answer in permissions):
        messages.add_message(request, messages.INFO,
                _("Changes to this session are being prevented "
                    "because this session yields a permanent grade, but "
                    "you have not completed your enrollment process in "
                    "this course."))

    # {{{ render flow page

    if form is not None:
        form_html = fpctx.page.form_to_html(
                pctx.request, page_context, form, answer_data)
    else:
        form_html = None

    expiration_mode_choices = []

    for key, descr in FLOW_SESSION_EXPIRATION_MODE_CHOICES:
        if is_expiration_mode_allowed(key, permissions):
            expiration_mode_choices.append((key, descr))

    session_minutes = None
    time_factor = 1
    if flow_permission.see_session_time in permissions:
        session_minutes = (
                now_datetime - flow_session.start_time).total_seconds() / 60
        if flow_session.participation is not None:
            time_factor = flow_session.participation.time_factor

    all_page_data = get_all_page_data(flow_session)

    from django.db import connection
    with connection.cursor() as c:
        c.execute(
                "SELECT DISTINCT course_flowpagedata.ordinal "
                "FROM course_flowpagevisit "
                "INNER JOIN course_flowpagedata "
                "ON course_flowpagedata.id = course_flowpagevisit.page_data_id "
                "WHERE course_flowpagedata.flow_session_id = %s "
                "AND course_flowpagevisit.answer IS NOT NULL "
                "ORDER BY course_flowpagedata.ordinal",
                [flow_session.id])

        flow_page_ordinals_with_answers = set(row[0] for row in c.fetchall())

    args = {
        "flow_identifier": fpctx.flow_id,
        "flow_desc": fpctx.flow_desc,
        "ordinal": fpctx.ordinal,
        "page_data": fpctx.page_data,
        "percentage": int(100*(fpctx.ordinal+1) / flow_session.page_count),
        "flow_session": flow_session,
        "all_page_data": all_page_data,
        "flow_page_ordinals_with_answers": flow_page_ordinals_with_answers,

        "title": title, "body": body,
        "form": form,
        "form_html": form_html,

        "feedback": shown_feedback,
        "correct_answer": correct_answer,

        "show_correctness": page_behavior.show_correctness,
        "may_change_answer": page_behavior.may_change_answer,
        "may_change_graded_answer": (
            page_behavior.may_change_answer
            and
            (flow_permission.change_answer in permissions)),
        "will_receive_feedback": will_receive_feedback(permissions),
        "show_answer": page_behavior.show_answer,

        "session_minutes": session_minutes,
        "time_factor": time_factor,

        "expiration_mode_choices": expiration_mode_choices,
        "expiration_mode_choice_count": len(expiration_mode_choices),
        "expiration_mode": flow_session.expiration_mode,

        "flow_session_interaction_kind": flow_session_interaction_kind,
        "interaction_kind": get_interaction_kind(
            fpctx, flow_session, generates_grade, all_page_data),

        "prev_answer_visits": prev_answer_visits,
        "prev_visit_id": prev_visit_id,
    }

    if fpctx.page.expects_answer() and fpctx.page.is_answer_gradable():
        args["max_points"] = fpctx.page.max_points(fpctx.page_data)

    return render_course_page(
            pctx, "course/flow-page.html", args,
            allow_instant_flow_requests=False)

    # }}}


def get_pressed_button(form):
    # type: (StyledForm) -> Text

    buttons = ["save", "save_and_next", "save_and_finish", "submit"]
    for button in buttons:
        if button in form.data:
            return button

    raise SuspiciousOperation(_("could not find which button was pressed"))


@retry_transaction_decorator()
def post_flow_page(
        flow_session,  # type: FlowSession
        fpctx,  # type: FlowPageContext
        request,  # type: http.HttpRequest
        permissions,  # type: frozenset[Text]
        generates_grade,  # type: bool
        ):
    # type: (...) -> Tuple[PageBehavior, List[FlowPageVisit], forms.Form, Optional[AnswerFeedback], Any, bool]  # noqa
    page_context = fpctx.page_context
    page_data = fpctx.page_data

    assert page_context is not None

    prev_answer_visits = list(
            get_prev_answer_visits_qset(fpctx.page_data))

    submission_allowed = True

    assert fpctx.page is not None

    # reject answer update if permission not present
    if flow_permission.submit_answer not in permissions:
        messages.add_message(request, messages.ERROR,
                _("Answer submission not allowed."))
        submission_allowed = False

    # reject if previous answer was final
    if (prev_answer_visits
            and prev_answer_visits[0].is_submitted_answer
            and flow_permission.change_answer
                not in permissions):
        messages.add_message(request, messages.ERROR,
                _("Already have final answer."))
        submission_allowed = False

    page_behavior = get_page_behavior(
            page=fpctx.page,
            permissions=permissions,
            session_in_progress=flow_session.in_progress,
            answer_was_graded=False,
            generates_grade=generates_grade,
            is_unenrolled_session=flow_session.participation is None)

    form = fpctx.page.process_form_post(
            page_context, fpctx.page_data.data,
            post_data=request.POST, files_data=request.FILES,
            page_behavior=page_behavior)

    pressed_button = get_pressed_button(form)

    if submission_allowed and form.is_valid():
        # {{{ form validated, process answer

        messages.add_message(request, messages.SUCCESS,
                _("Answer saved."))

        answer_visit = FlowPageVisit()
        answer_visit.flow_session = flow_session
        answer_visit.page_data = fpctx.page_data
        answer_visit.remote_address = request.META['REMOTE_ADDR']

        answer_data = answer_visit.answer = fpctx.page.answer_data(
                page_context, fpctx.page_data.data,
                form, request.FILES)
        answer_visit.is_submitted_answer = pressed_button == "submit"
        answer_visit.save()

        prev_answer_visits.insert(0, answer_visit)

        answer_was_graded = answer_visit.is_submitted_answer

        page_behavior = get_page_behavior(
                page=fpctx.page,
                permissions=permissions,
                session_in_progress=flow_session.in_progress,
                answer_was_graded=answer_was_graded,
                generates_grade=generates_grade,
                is_unenrolled_session=flow_session.participation is None)

        if fpctx.page.is_answer_gradable():
            with translation.override(settings.RELATE_ADMIN_EMAIL_LOCALE):
                feedback = fpctx.page.grade(
                        page_context, page_data.data, answer_visit.answer,
                        grade_data=None)  # type: Optional[AnswerFeedback]

            if answer_visit.is_submitted_answer:
                grade = FlowPageVisitGrade()
                grade.visit = answer_visit
                grade.max_points = fpctx.page.max_points(page_data.data)
                grade.graded_at_git_commit_sha = fpctx.course_commit_sha

                bulk_feedback_json = None
                if feedback is not None:
                    grade.correctness = feedback.correctness
                    grade.feedback, bulk_feedback_json = feedback.as_json()

                grade.save()

                update_bulk_feedback(page_data, grade, bulk_feedback_json)

                del grade
        else:
            feedback = None

        if (pressed_button == "save_and_next"
                and not will_receive_feedback(permissions)):
            return redirect("relate-view_flow_page",
                    fpctx.course.identifier,
                    flow_session.id,
                    fpctx.ordinal + 1)
        elif (pressed_button == "save_and_finish"
                and not will_receive_feedback(permissions)):
            return redirect("relate-finish_flow_session_view",
                    fpctx.course.identifier, flow_session.id)
        else:
            # The form needs to be recreated here, although there
            # already is a form from the process_form_post above.  This
            # is because the value of 'answer_was_graded' may have
            # changed between then and now (and page_behavior with
            # it)--and that value depends on form validity, which we
            # can only decide once we have a form.

            form = fpctx.page.make_form(
                    page_context, page_data.data,
                    answer_data, page_behavior)

        # }}}

    else:
        # form did not validate
        create_flow_page_visit(request, flow_session, fpctx.page_data)

        answer_data = None
        answer_was_graded = False

        if prev_answer_visits:
            answer_data = prev_answer_visits[0].answer

        feedback = None
        messages.add_message(request, messages.ERROR,
                _("Failed to submit answer."))

    return (
            page_behavior,
            prev_answer_visits,
            form,
            feedback,
            answer_data,
            answer_was_graded)

# }}}


# {{{ view: update page bookmark state

@course_view
def update_page_bookmark_state(pctx, flow_session_id, ordinal):
    if pctx.request.method != "POST":
        raise SuspiciousOperation(_("only POST allowed"))

    flow_session = get_object_or_404(FlowSession, id=flow_session_id)

    if flow_session.participation != pctx.participation:
        raise PermissionDenied(
                _("may only change your own flow sessions"))

    bookmark_state = pctx.request.POST.get("bookmark_state")
    if bookmark_state not in ["0", "1"]:
        raise SuspiciousOperation(_("invalid bookmark state"))

    bookmark_state = bookmark_state == "1"

    fpd = get_object_or_404(FlowPageData.objects,
            flow_session=flow_session,
            ordinal=ordinal)

    fpd.bookmarked = bookmark_state
    fpd.save()

    return http.HttpResponse("OK")

# }}}


# {{{ view: update expiration mode

@course_view
def update_expiration_mode(pctx, flow_session_id):
    # type: (CoursePageContext, int) -> http.HttpRequest

    if pctx.request.method != "POST":
        raise SuspiciousOperation(_("only POST allowed"))

    login_exam_ticket = get_login_exam_ticket(pctx.request)

    flow_session = get_object_or_404(FlowSession, id=flow_session_id)

    if flow_session.participation != pctx.participation:
        raise PermissionDenied(
                _("may only change your own flow sessions"))
    if not flow_session.in_progress:
        raise PermissionDenied(
                _("may only change in-progress flow sessions"))

    expmode = pctx.request.POST.get("expiration_mode")
    if not any(expmode == em_key
            for em_key, _ in FLOW_SESSION_EXPIRATION_MODE_CHOICES):
        raise SuspiciousOperation(_("invalid expiration mode"))

    fctx = FlowContext(pctx.repo, pctx.course, flow_session.flow_id,
            participation=pctx.participation)

    access_rule = get_session_access_rule(
            flow_session, fctx.flow_desc,
            get_now_or_fake_time(pctx.request),
            facilities=pctx.request.relate_facilities,
            login_exam_ticket=login_exam_ticket)

    if is_expiration_mode_allowed(expmode, access_rule.permissions):
        flow_session.expiration_mode = expmode
        flow_session.save()

        return http.HttpResponse("OK")
    else:
        raise PermissionDenied()

# }}}


# {{{ view: finish flow

@course_view
def finish_flow_session_view(pctx, flow_session_id):
    # type: (CoursePageContext, int) -> http.HttpResponse

    # Does not need to be atomic: All writing to the db
    # is done in 'finish_flow_session' below.

    now_datetime = get_now_or_fake_time(pctx.request)
    login_exam_ticket = get_login_exam_ticket(pctx.request)

    request = pctx.request

    flow_session_id = int(flow_session_id)
    flow_session = get_and_check_flow_session(
            pctx, flow_session_id)
    flow_id = flow_session.flow_id

    fctx = FlowContext(pctx.repo, pctx.course, flow_id,
            participation=pctx.participation)

    access_rule = get_session_access_rule(
            flow_session, fctx.flow_desc, now_datetime,
            facilities=pctx.request.relate_facilities,
            login_exam_ticket=login_exam_ticket)

    from course.content import markup_to_html
    completion_text = markup_to_html(
            fctx.course, fctx.repo, pctx.course_commit_sha,
            getattr(fctx.flow_desc, "completion_text", ""))

    adjust_flow_session_page_data(pctx.repo, flow_session, pctx.course.identifier,
            fctx.flow_desc)

    answer_visits = assemble_answer_visits(flow_session)  # type: List[Optional[FlowPageVisit]]  # noqa

    (answered_page_data_list, unanswered_page_data_list) =\
        get_session_answered_page_data(
            fctx, flow_session, answer_visits)

    answered_count = len(answered_page_data_list)
    unanswered_count = len(unanswered_page_data_list)

    is_interactive_flow = bool(answered_count + unanswered_count)  # type: bool

    if flow_permission.view not in access_rule.permissions:
        raise PermissionDenied()

    def render_finish_response(template, **kwargs):
        # type: (...) -> http.HttpResponse
        render_args = {
            "flow_identifier": fctx.flow_id,
            "flow_desc": fctx.flow_desc,
        }

        render_args.update(kwargs)
        return render_course_page(
                pctx, template, render_args,
                allow_instant_flow_requests=False)

    grading_rule = get_session_grading_rule(
            flow_session, fctx.flow_desc, now_datetime)

    if request.method == "POST":
        if "submit" not in request.POST:
            raise SuspiciousOperation(_("odd POST parameters"))

        if not flow_session.in_progress:
            messages.add_message(request, messages.ERROR,
                    _("Cannot end a session that's already ended"))

        if flow_permission.end_session not in access_rule.permissions:
            raise PermissionDenied(
                    _("not permitted to end session"))

        grade_info = finish_flow_session(
                fctx, flow_session, grading_rule,
                now_datetime=now_datetime)

        # {{{ send notify email if requested

        if (hasattr(fctx.flow_desc, "notify_on_submit")
                and fctx.flow_desc.notify_on_submit):
            if (grading_rule.grade_identifier
                    and flow_session.participation is not None):
                from course.models import get_flow_grading_opportunity
                review_uri = reverse("relate-view_single_grade",
                        args=(
                            pctx.course.identifier,
                            flow_session.participation.id,
                            get_flow_grading_opportunity(
                                pctx.course, flow_session.flow_id, fctx.flow_desc,
                                grading_rule.grade_identifier,
                                grading_rule.grade_aggregation_strategy).id))
            else:
                review_uri = reverse("relate-view_flow_page",
                        args=(
                            pctx.course.identifier,
                            flow_session.id,
                            0))

            with translation.override(settings.RELATE_ADMIN_EMAIL_LOCALE):
                from django.template.loader import render_to_string
                message = render_to_string("course/submit-notify.txt", {
                    "course": fctx.course,
                    "flow_session": flow_session,
                    "review_uri": pctx.request.build_absolute_uri(review_uri)
                    })

                from django.core.mail import EmailMessage
                msg = EmailMessage(
                        string_concat("[%(identifier)s:%(flow_id)s] ",
                            _("Submission by %(participation)s"))
                        % {'participation': flow_session.participation,
                            'identifier': fctx.course.identifier,
                            'flow_id': flow_session.flow_id},
                        message,
                        fctx.course.from_email,
                        fctx.flow_desc.notify_on_submit)
                msg.bcc = [fctx.course.notify_email]
                msg.send()

        # }}}

        if is_interactive_flow:
            if flow_permission.cannot_see_flow_result in access_rule.permissions:
                grade_info = None

            return render_finish_response(
                    "course/flow-completion-grade.html",
                    completion_text=completion_text,
                    grade_info=grade_info)

        else:
            return render_finish_response(
                    "course/flow-completion.html",
                    last_page_nr=None,
                    flow_session=flow_session,
                    completion_text=completion_text)

    if (not is_interactive_flow
            or
            (flow_session.in_progress
                and flow_permission.end_session not in access_rule.permissions)):
        # No ability to end--just show completion page.

        return render_finish_response(
                "course/flow-completion.html",
                last_page_nr=flow_session.page_count-1,
                flow_session=flow_session,
                completion_text=completion_text)

    elif not flow_session.in_progress:
        # Just reviewing: re-show grades.
        grade_info = gather_grade_info(
                fctx, flow_session, grading_rule, answer_visits)

        if flow_permission.cannot_see_flow_result in access_rule.permissions:
            grade_info = None

        return render_finish_response(
                "course/flow-completion-grade.html",
                completion_text=completion_text,
                grade_info=grade_info)

    else:
        # confirm ending flow
        return render_finish_response(
                "course/flow-confirm-completion.html",
                last_page_nr=flow_session.page_count-1,
                flow_session=flow_session,
                answered_count=answered_count,
                unanswered_count=unanswered_count,
                unanswered_page_data_list=unanswered_page_data_list,
                total_count=answered_count+unanswered_count)

# }}}


# {{{ view: regrade flow

class RegradeFlowForm(StyledForm):
    def __init__(self, flow_ids, *args, **kwargs):
        # type: (List[Text], *Any, **Any) -> None
        super(RegradeFlowForm, self).__init__(*args, **kwargs)

        self.fields["flow_id"] = forms.ChoiceField(
                choices=[(fid, fid) for fid in flow_ids],
                required=True,
                label=_("Flow ID"),
                widget=Select2Widget())
        self.fields["access_rules_tag"] = forms.CharField(
                required=False,
                help_text=_("If non-empty, limit the regrading to sessions "
                "started under this access rules tag."),
                label=_("Access rules tag"))
        self.fields["regraded_session_in_progress"] = forms.ChoiceField(
                choices=(
                    ("any",
                        _("Regrade in-progress and not-in-progress sessions")),
                    ("yes",
                        _("Regrade in-progress sessions only")),
                    ("no",
                        _("Regrade not-in-progress sessions only")),
                    ),
                label=_("Regraded session in progress"))

        self.helper.add_input(
                Submit("regrade", _("Regrade")))


@course_view
def regrade_flows_view(pctx):
    # type: (CoursePageContext) -> http.HttpResponse
    if not pctx.has_permission(pperm.batch_regrade_flow_session):
        raise PermissionDenied(_("may not batch-regrade flows"))

    from course.content import list_flow_ids
    flow_ids = list_flow_ids(pctx.repo, pctx.course_commit_sha)

    request = pctx.request
    if request.method == "POST":
        form = RegradeFlowForm(flow_ids, request.POST, request.FILES)
        if form.is_valid():
            inprog_value = {
                    "any": None,
                    "yes": True,
                    "no": False,
                    }[form.cleaned_data["regraded_session_in_progress"]]

            from course.tasks import regrade_flow_sessions
            async_res = regrade_flow_sessions.delay(
                    pctx.course.id,
                    form.cleaned_data["flow_id"],
                    form.cleaned_data["access_rules_tag"],
                    inprog_value)

            return redirect("relate-monitor_task", async_res.id)
    else:
        form = RegradeFlowForm(flow_ids)

    return render_course_page(pctx, "course/generic-course-form.html", {
        "form": form,
        "form_text": string_concat(
            "<p>",
            _("This regrading process is only intended for flows that do"
            "not show up in the grade book. If you would like to regrade"
            "for-credit flows, use the corresponding functionality in "
            "the grade book."),
            "</p>"),
        "form_description": _("Regrade not-for-credit Flow Sessions"),
    })


# }}}

# vim: foldmethod=marker<|MERGE_RESOLUTION|>--- conflicted
+++ resolved
@@ -616,14 +616,9 @@
     # type: (...) -> Tuple[List[FlowPageData], List[FlowPageData]]
     all_page_data = get_all_page_data(flow_session)
 
-<<<<<<< HEAD
     answered_page_data_list = []  # type: List[FlowPageData]
     unanswered_page_data_list = []  # type: List[FlowPageData]
 
-=======
-    answered_page_data_list = []
-    unanswered_page_data_list = []
->>>>>>> 9a2a9802
     for i, page_data in enumerate(all_page_data):
         assert i == page_data.ordinal
 
