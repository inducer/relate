# -*- coding: utf-8 -*-

from __future__ import division

__copyright__ = "Copyright (C) 2014 Andreas Kloeckner"

__license__ = """
Permission is hereby granted, free of charge, to any person obtaining a copy
of this software and associated documentation files (the "Software"), to deal
in the Software without restriction, including without limitation the rights
to use, copy, modify, merge, publish, distribute, sublicense, and/or sell
copies of the Software, and to permit persons to whom the Software is
furnished to do so, subject to the following conditions:

The above copyright notice and this permission notice shall be included in
all copies or substantial portions of the Software.

THE SOFTWARE IS PROVIDED "AS IS", WITHOUT WARRANTY OF ANY KIND, EXPRESS OR
IMPLIED, INCLUDING BUT NOT LIMITED TO THE WARRANTIES OF MERCHANTABILITY,
FITNESS FOR A PARTICULAR PURPOSE AND NONINFRINGEMENT. IN NO EVENT SHALL THE
AUTHORS OR COPYRIGHT HOLDERS BE LIABLE FOR ANY CLAIM, DAMAGES OR OTHER
LIABILITY, WHETHER IN AN ACTION OF CONTRACT, TORT OR OTHERWISE, ARISING FROM,
OUT OF OR IN CONNECTION WITH THE SOFTWARE OR THE USE OR OTHER DEALINGS IN
THE SOFTWARE.
"""

from django.conf import settings
from django.utils.translation import ugettext as _

import re
import datetime
import six

from django.utils.timezone import now
from django.core.exceptions import ObjectDoesNotExist, ImproperlyConfigured
from django.core.urlresolvers import NoReverseMatch

from markdown.extensions import Extension
from markdown.treeprocessors import Treeprocessor

from six.moves import html_parser

from jinja2 import BaseLoader as BaseTemplateLoader, TemplateNotFound

from relate.utils import dict_to_struct

from yaml import load as load_yaml


# {{{ repo interaction

class SubdirRepoWrapper(object):
    def __init__(self, repo, subdir):
        self.repo = repo

        # This wrapper should only get used if there is a subdir to be had.
        assert subdir
        self.subdir = subdir

    def controldir(self):
        return self.repo.controldir()

    def close(self):
        self.repo.close()


def get_course_repo_path(course):
    from os.path import join
    return join(settings.GIT_ROOT, course.identifier)


def get_course_repo(course):
    from dulwich.repo import Repo
    repo = Repo(get_course_repo_path(course))

    if course.course_root_path:
        return SubdirRepoWrapper(repo, course.course_root_path)
    else:
        return repo


def get_repo_blob(repo, full_name, commit_sha):
    """
    :arg full_name: A Unicode string indicating the file name.
    :arg commit_sha: A byte string containing the commit hash
    """

    if isinstance(repo, SubdirRepoWrapper):
        # full_name must be non-empty
        full_name = repo.subdir + "/" + full_name
        repo = repo.repo

    names = full_name.split("/")

    # Allow non-ASCII file name
    full_name = full_name.encode('utf-8')

    tree_sha = repo[commit_sha].tree
    tree = repo[tree_sha]

    if not full_name:
        return tree

    try:
        for name in names[:-1]:
            if not name:
                # tolerate empty path components (begrudgingly)
                continue

            mode, blob_sha = tree[name.encode()]
            tree = repo[blob_sha]

        mode, blob_sha = tree[names[-1].encode()]
        return repo[blob_sha]
    except KeyError:
        raise ObjectDoesNotExist(_("resource '%s' not found") % full_name)


def get_repo_blob_data_cached(repo, full_name, commit_sha):
    """
    :arg commit_sha: A byte string containing the commit hash
    """

    if isinstance(commit_sha, six.binary_type):
        from six.moves.urllib.parse import quote_plus
        cache_key = "%%%1".join((
            quote_plus(repo.controldir()),
            quote_plus(full_name),
            commit_sha.decode()))
    else:
        cache_key = None

    try:
        import django.core.cache as cache
    except ImproperlyConfigured:
        cache_key = None

    if cache_key is None:
        return get_repo_blob(repo, full_name, commit_sha).data

    def_cache = cache.caches["default"]

    result = None
    # Memcache is apparently limited to 250 characters.
    if len(cache_key) < 240:
        result = def_cache.get(cache_key)
    if result is not None:
        return result

    result = get_repo_blob(repo, full_name, commit_sha).data

    if len(result) <= getattr(settings, "RELATE_CACHE_MAX_BYTES", 0):
        def_cache.add(cache_key, result, None)

    return result


JINJA_YAML_RE = re.compile(
    r"^\[JINJA\]\s*$(.*?)^\[\/JINJA\]\s*$",
    re.MULTILINE | re.DOTALL)
YAML_BLOCK_START_SCALAR_RE = re.compile(
    r":\s*[|>](?:[0-9][-+]?|[-+][0-9]?)?(?:\s*\#.*)?$")
GROUP_COMMENT_START = re.compile(r"^\s*#\s*\{\{\{")
LEADING_SPACES_RE = re.compile(r"^( *)")


def expand_yaml_macros(repo, commit_sha, yaml_str):
    if isinstance(yaml_str, six.binary_type):
        yaml_str = yaml_str.decode("utf-8")

    from jinja2 import Environment, StrictUndefined
    jinja_env = Environment(
            loader=GitTemplateLoader(repo, commit_sha),
            undefined=StrictUndefined)

    def compute_replacement(match):
        template = jinja_env.from_string(match.group(1))
        return template.render()

    yaml_str, count = JINJA_YAML_RE.subn(compute_replacement, yaml_str)

    if count:
        # The file uses explicit YAML tags. Assume that it doesn't
        # want anything else processed through YAML.
        return yaml_str

    # {{{ process non-block-scalar YAML lines through Jinja

    block_var_num = [0]
    block_vars = {}
    block_name_template = "_RELATE_JINJA_BLOCK_SUB_%d"

    lines = yaml_str.split("\n")
    jinja_lines = []

    def add_unprocessed_block(s):
        my_block_num = block_var_num[0]
        block_var_num[0] += 1

        my_block_name = block_name_template % my_block_num
        block_vars[my_block_name] = s
        jinja_lines.append("{{ %s }}" % my_block_name)

    i = 0
    line_count = len(lines)

    while i < line_count:
        l = lines[i]
        if GROUP_COMMENT_START.match(l):
            add_unprocessed_block(l)
            i += 1

        elif YAML_BLOCK_START_SCALAR_RE.search(l):
            unprocessed_block_lines = []
            unprocessed_block_lines.append(l)

            block_start_indent = len(LEADING_SPACES_RE.match(l).group(1))

            i += 1

            while i < line_count:
                l = lines[i]

                if not l.rstrip():
                    unprocessed_block_lines.append(l)
                    i += 1
                    continue

                line_indent = len(LEADING_SPACES_RE.match(l).group(1))
                if line_indent <= block_start_indent:
                    break
                else:
                    unprocessed_block_lines.append(l)
                    i += 1

            add_unprocessed_block("\n".join(unprocessed_block_lines))

        else:
            jinja_lines.append(l)
            i += 1

    jinja_str = "\n".join(jinja_lines)

    template = jinja_env.from_string(jinja_str)
    yaml_str = template.render(block_vars)

    # }}}

    return yaml_str


def get_raw_yaml_from_repo(repo, full_name, commit_sha):
    """Return decoded YAML data structure from
    the given file in *repo* at *commit_sha*.

    :arg commit_sha: A byte string containing the commit hash
    """

    from six.moves.urllib.parse import quote_plus
    cache_key = "%RAW%%2".join((
        quote_plus(repo.controldir()), quote_plus(full_name), commit_sha.decode()))

    import django.core.cache as cache
    def_cache = cache.caches["default"]
    result = None
    # Memcache is apparently limited to 250 characters.
    if len(cache_key) < 240:
        result = def_cache.get(cache_key)
    if result is not None:
        return result

    result = load_yaml(
            expand_yaml_macros(
                repo, commit_sha,
                get_repo_blob(repo, full_name, commit_sha).data))

    def_cache.add(cache_key, result, None)

    return result


def get_yaml_from_repo(repo, full_name, commit_sha, cached=True):
    """Return decoded, struct-ified YAML data structure from
    the given file in *repo* at *commit_sha*.

    See :class:`relate.utils.Struct` for more on
    struct-ification.
    """

    if cached:
        from six.moves.urllib.parse import quote_plus
        cache_key = "%%%2".join(
                (quote_plus(repo.controldir()), quote_plus(full_name),
                    commit_sha.decode()))

        import django.core.cache as cache
        def_cache = cache.caches["default"]
        result = None
        # Memcache is apparently limited to 250 characters.
        if len(cache_key) < 240:
            result = def_cache.get(cache_key)
        if result is not None:
            return result

    expanded = expand_yaml_macros(
            repo, commit_sha,
            get_repo_blob(repo, full_name, commit_sha).data)

    result = dict_to_struct(load_yaml(expanded))

    if cached:
        def_cache.add(cache_key, result, None)

    return result


def is_repo_file_accessible_as(access_kind, repo, commit_sha, path):
    """
    :arg commit_sha: A byte string containing the commit hash
    """

    from os.path import dirname, basename, join
    attributes_path = join(dirname(path), ".attributes.yml")

    from course.content import get_raw_yaml_from_repo
    try:
        attributes = get_raw_yaml_from_repo(
                repo, attributes_path, commit_sha.encode())
    except ObjectDoesNotExist:
        # no attributes file: not public
        return False

    path_basename = basename(path)
    access_patterns = attributes.get(access_kind, [])

    from fnmatch import fnmatch
    if isinstance(access_patterns, list):
        for pattern in access_patterns:
            if isinstance(pattern, six.string_types):
                if fnmatch(path_basename, pattern):
                    return True

    return False

# }}}


# {{{ markup

def _attr_to_string(key, val):
    if val is None:
        return key
    elif "\"" in val:
        return "%s='%s'" % (key, val)
    else:
        return "%s=\"%s\"" % (key, val)


class TagProcessingHTMLParser(html_parser.HTMLParser):
    def __init__(self, out_file, process_tag_func):
        html_parser.HTMLParser.__init__(self)

        self.out_file = out_file
        self.process_tag_func = process_tag_func

    def handle_starttag(self, tag, attrs):
        attrs = dict(attrs)
        attrs.update(self.process_tag_func(tag, attrs))

        self.out_file.write("<%s %s>" % (tag, " ".join(
            _attr_to_string(k, v) for k, v in six.iteritems(attrs))))

    def handle_endtag(self, tag):
        self.out_file.write("</%s>" % tag)

    def handle_startendtag(self, tag, attrs):
        attrs = dict(attrs)
        attrs.update(self.process_tag_func(tag, attrs))

        self.out_file.write("<%s %s/>" % (tag, " ".join(
            _attr_to_string(k, v) for k, v in attrs.iteritems())))

    def handle_data(self, data):
        self.out_file.write(data)

    def handle_entityref(self, name):
        self.out_file.write("&%s;" % name)

    def handle_charref(self, name):
        self.out_file.write("&#%s;" % name)

    def handle_comment(self, data):
        self.out_file.write("<!--%s-->" % data)

    def handle_decl(self, decl):
        self.out_file.write("<!%s>" % decl)

    def handle_pi(self, data):
        raise NotImplementedError(
                _("I have no idea what a processing instruction is."))

    def unknown_decl(self, data):
        self.out_file.write("<![%s]>" % data)


class LinkFixerTreeprocessor(Treeprocessor):
    def __init__(self, md, course, commit_sha, reverse_func):
        Treeprocessor.__init__(self)
        self.md = md
        self.course = course
        self.commit_sha = commit_sha
        self.reverse_func = reverse_func

    def get_course_identifier(self):
        if self.course is None:
            return "bogus-course-identifier"
        else:
            return self.course.identifier

    def process_url(self, url):
        try:
            if url.startswith("course:"):
                course_id = url[7:]
                if course_id:
                    return self.reverse_func("relate-course_page",
                                args=(course_id,))
                else:
                    return self.reverse_func("relate-course_page",
                                args=(self.get_course_identifier(),))

            elif url.startswith("flow:"):
                flow_id = url[5:]
                return self.reverse_func("relate-view_start_flow",
                            args=(self.get_course_identifier(), flow_id))

            elif url.startswith("media:"):
                media_path = url[6:]
                return self.reverse_func("relate-get_media",
                            args=(
                                self.get_course_identifier(),
                                self.commit_sha,
                                media_path))

            elif url.startswith("repo:"):
                path = url[5:]
                return self.reverse_func("relate-get_repo_file",
                            args=(
                                self.get_course_identifier(),
                                self.commit_sha,
                                path))

            elif url.startswith("repocur:"):
                path = url[8:]
                return self.reverse_func("relate-get_current_repo_file",
                            args=(
                                self.get_course_identifier(),
                                path))

            elif url.strip() == "calendar:":
                return self.reverse_func("relate-view_calendar",
                            args=(self.get_course_identifier(),))

        except NoReverseMatch:
            from base64 import b64encode
            message = ("Invalid character in RELATE URL: " + url).encode("utf-8")
            return "data:text/plain;base64,"+b64encode(message).decode()

        return None

    def process_tag(self, tag_name, attrs):
        changed_attrs = {}

        if tag_name == "table":
            changed_attrs["class"] = "table table-condensed"

        if tag_name in ["a", "link"] and "href" in attrs:
            new_href = self.process_url(attrs["href"])

            if new_href is not None:
                changed_attrs["href"] = new_href

        elif tag_name == "img" and "src" in attrs:
            new_src = self.process_url(attrs["src"])

            if new_src is not None:
                changed_attrs["src"] = new_src

        elif tag_name == "object" and "data" in attrs:
            new_data = self.process_url(attrs["data"])

            if new_data is not None:
                changed_attrs["data"] = new_data

        return changed_attrs

    def process_etree_element(self, element):
        changed_attrs = self.process_tag(element.tag, element.attrib)

        for key, val in six.iteritems(changed_attrs):
            element.set(key, val)

    def walk_and_process_tree(self, root):
        self.process_etree_element(root)

        for child in root:
            self.walk_and_process_tree(child)

    def run(self, root):
        self.walk_and_process_tree(root)

        # root through and process Markdown's HTML stash (gross!)
        from six.moves import cStringIO

        for i, (html, safe) in enumerate(self.md.htmlStash.rawHtmlBlocks):
            outf = cStringIO()
            parser = TagProcessingHTMLParser(outf, self.process_tag)
            parser.feed(html)

            self.md.htmlStash.rawHtmlBlocks[i] = (outf.getvalue(), safe)


class LinkFixerExtension(Extension):
    def __init__(self, course, commit_sha, reverse_func):
        Extension.__init__(self)
        self.course = course
        self.commit_sha = commit_sha
        self.reverse_func = reverse_func

    def extendMarkdown(self, md, md_globals):  # noqa
        md.treeprocessors["relate_link_fixer"] = \
                LinkFixerTreeprocessor(md, self.course, self.commit_sha,
                        reverse_func=self.reverse_func)


class GitTemplateLoader(BaseTemplateLoader):
    def __init__(self, repo, commit_sha):
        self.repo = repo
        self.commit_sha = commit_sha

    def get_source(self, environment, template):
        try:
            data = get_repo_blob_data_cached(self.repo, template, self.commit_sha)
        except ObjectDoesNotExist:
            raise TemplateNotFound(template)

        source = data.decode('utf-8')

        def is_up_to_date():
            # There's not much point to caching here, because we create
            # a new loader for every request anyhow...
            return False

        return source, None, lambda: False


def remove_prefix(prefix, s):
    if s.startswith(prefix):
        return s[len(prefix):]
    else:
        return s


JINJA_PREFIX = "[JINJA]"


def markup_to_html(course, repo, commit_sha, text, reverse_func=None,
        validate_only=False, jinja_env={}):
    if reverse_func is None:
        from django.core.urlresolvers import reverse
        reverse_func = reverse

    if course is not None and not jinja_env:
        try:
            import django.core.cache as cache
        except ImproperlyConfigured:
            cache_key = None
        else:
            import hashlib
            cache_key = ("markup:%d:%s:%s"
                    % (course.id, str(commit_sha),
                        hashlib.md5(text.encode("utf-8")).hexdigest()))

            def_cache = cache.caches["default"]
            result = def_cache.get(cache_key)
            if result is not None:
                return result

        if text.lstrip().startswith(JINJA_PREFIX):
            text = remove_prefix(JINJA_PREFIX, text.lstrip())
    else:
        cache_key = None

    # {{{ process through Jinja

    from jinja2 import Environment, StrictUndefined
    from relate.utils import as_local_time
    env = Environment(
            loader=GitTemplateLoader(repo, commit_sha),
            undefined=StrictUndefined)

    def parse_date_spec_jinja(datespec):
        return as_local_time(parse_date_spec(course, datespec))

    env.globals["parse_date_spec"] = parse_date_spec_jinja

    template = env.from_string(text)
    text = template.render(**jinja_env)

    # }}}

    if validate_only:
        return

    from course.mdx_mathjax import MathJaxExtension
    import markdown
    result = markdown.markdown(text,
        extensions=[
            LinkFixerExtension(course, commit_sha, reverse_func=reverse_func),
            MathJaxExtension(),
            "markdown.extensions.extra",
            "markdown.extensions.codehilite",
            ],
        output_format="html5")

    if cache_key is not None:
        def_cache.add(cache_key, result, None)

    return result

# }}}


DATE_RE = re.compile(r"^([0-9]+)\-([01][0-9])\-([0-3][0-9])$")
TRAILING_NUMERAL_RE = re.compile(r"^(.*)\s+([0-9]+)$")


class InvalidDatespec(ValueError):
    def __init__(self, datespec):
        ValueError.__init__(self, str(datespec))
        self.datespec = datespec


AT_TIME_RE = re.compile(r"^(.*)\s*@\s*([0-2]?[0-9])\:([0-9][0-9])\s*$")


class AtTimePostprocessor(object):
    def __init__(self, hour, minute, second=0):
        self.hour = hour
        self.minute = minute
        self.second = second

    @classmethod
    def parse(cls, s):
        match = AT_TIME_RE.match(s)
        if match is not None:
            hour = int(match.group(2))
            minute = int(match.group(3))

            if not (0 <= hour < 24):
                raise InvalidDatespec(s)

            if not (0 <= minute < 60):
                raise InvalidDatespec(s)

            return match.group(1), AtTimePostprocessor(hour, minute)
        else:
            return s, None

    def apply(self, dtm):
        from pytz import timezone
        server_tz = timezone(settings.TIME_ZONE)

        return dtm.astimezone(server_tz).replace(
                    hour=self.hour,
                    minute=self.minute,
                    second=self.second)


PLUS_DELTA_RE = re.compile(r"^(.*)\s*([+-])\s*([0-9]+)\s+"
    "(weeks?|days?|hours?|minutes?)$")


class PlusDeltaPostprocessor(object):
    def __init__(self, count, period):
        self.count = count
        self.period = period

    @classmethod
    def parse(cls, s):
        match = PLUS_DELTA_RE.match(s)
        if match is not None:
            count = int(match.group(3))
            if match.group(2) == "-":
                count = -count
            period = match.group(4)

            return match.group(1), PlusDeltaPostprocessor(count, period)
        else:
            return s, None

    def apply(self, dtm):
        if self.period.startswith("week"):
            d = datetime.timedelta(weeks=self.count)
        elif self.period.startswith("day"):
            d = datetime.timedelta(days=self.count)
        elif self.period.startswith("hour"):
            d = datetime.timedelta(hours=self.count)
        elif self.period.startswith("minute"):
            d = datetime.timedelta(minutes=self.count)
        else:
            raise InvalidDatespec(_("invalid period: %s" % self.period))

        return dtm + d


DATESPEC_POSTPROCESSORS = [
        AtTimePostprocessor,
        PlusDeltaPostprocessor,
        ]


def parse_date_spec(course, datespec, vctx=None, location=None):
    if datespec is None:
        return None

    orig_datespec = datespec

    def localize_if_needed(d):
        if d.tzinfo is None:
            from relate.utils import localize_datetime
            return localize_datetime(d)
        else:
            return d

    if isinstance(datespec, datetime.datetime):
        return localize_if_needed(datespec)
    if isinstance(datespec, datetime.date):
        return localize_if_needed(
                datetime.datetime.combine(datespec, datetime.time.min))

    datespec = datespec.strip()

    # {{{ parse postprocessors

    postprocs = []
    while True:
        parsed_one = False
        for pp_class in DATESPEC_POSTPROCESSORS:
            datespec, postproc = pp_class.parse(datespec)
            if postproc is not None:
                parsed_one = True
                postprocs.insert(0, postproc)
                break

        datespec = datespec.strip()

        if not parsed_one:
            break

    # }}}

    def apply_postprocs(dtime):
        for postproc in postprocs:
            dtime = postproc.apply(dtime)

        return dtime

    match = DATE_RE.match(datespec)
    if match:
        result = datetime.date(
                int(match.group(1)),
                int(match.group(2)),
                int(match.group(3)))
        result = localize_if_needed(
                datetime.datetime.combine(result, datetime.time.min))
        return apply_postprocs(result)

    match = TRAILING_NUMERAL_RE.match(datespec)
    if match:
        if vctx is not None:
            from course.validation import validate_identifier
            validate_identifier(vctx, "%s: event kind" % location,
                    match.group(1))

        if course is None:
            return now()

        from course.models import Event
        try:
            return apply_postprocs(
                    Event.objects.get(
                        course=course,
                        kind=match.group(1),
                        ordinal=int(match.group(2))).time)

        except ObjectDoesNotExist:
            if vctx is not None:
                vctx.add_warning(
                        location,
                        _("unrecognized date/time specification: '%s' "
                        "(interpreted as 'now')")
                        % orig_datespec)
            return now()

    if vctx is not None:
        from course.validation import validate_identifier
        validate_identifier(vctx, "%s: event kind" % location, datespec)

    if course is None:
        return now()

    from course.models import Event

    try:
        return apply_postprocs(
                Event.objects.get(
                    course=course,
                    kind=datespec,
                    ordinal=None).time)

    except ObjectDoesNotExist:
        if vctx is not None:
            vctx.add_warning(
                    location,
                    _("unrecognized date/time specification: '%s' "
                    "(interpreted as 'now')")
                    % orig_datespec)
        return now()


def compute_chunk_weight_and_shown(course, chunk, role, now_datetime,
        facilities):
    for rule in chunk.rules:
        if hasattr(rule, "if_has_role"):
            if role not in rule.if_has_role:
                continue

        if hasattr(rule, "if_after"):
            start_date = parse_date_spec(course, rule.if_after)
            if now_datetime < start_date:
                continue

        if hasattr(rule, "if_before"):
            end_date = parse_date_spec(course, rule.if_before)
            if end_date < now_datetime:
                continue

        if hasattr(rule, "if_in_facility"):
            if rule.if_in_facility not in facilities:
                continue

        # {{{ deprecated

        if hasattr(rule, "roles"):
            if role not in rule.roles:
                continue

        if hasattr(rule, "start"):
            start_date = parse_date_spec(course, rule.start)
            if now_datetime < start_date:
                continue

        if hasattr(rule, "end"):
            end_date = parse_date_spec(course, rule.end)
            if end_date < now_datetime:
                continue

        # }}}

        shown = True
        if hasattr(rule, "shown"):
            shown = rule.shown

        return rule.weight, shown

    return 0, True


def get_course_desc(repo, course, commit_sha):
    return get_yaml_from_repo(repo, course.course_file, commit_sha)


def get_processed_course_chunks(course, repo, commit_sha,
<<<<<<< HEAD
        course_desc, role, now_datetime, remote_address, jinja_env):
=======
        course_desc, role, now_datetime, facilities):
>>>>>>> 98c43ab0
    for chunk in course_desc.chunks:
        chunk.weight, chunk.shown = \
                compute_chunk_weight_and_shown(
                        course, chunk, role, now_datetime,
<<<<<<< HEAD
                        remote_address)
        chunk.html_content = markup_to_html(course, repo, commit_sha, chunk.content, jinja_env=jinja_env)
=======
                        facilities)
        chunk.html_content = markup_to_html(course, repo, commit_sha, chunk.content)
>>>>>>> 98c43ab0

    course_desc.chunks.sort(key=lambda chunk: chunk.weight, reverse=True)

    return [chunk for chunk in course_desc.chunks
            if chunk.shown]


def normalize_flow_desc(flow_desc):
    if hasattr(flow_desc, "pages"):
        pages = flow_desc.pages
        from relate.utils import struct_to_dict, Struct
        d = struct_to_dict(flow_desc)
        del d["pages"]
        d["groups"] = [Struct({"id": "main", "pages": pages})]
        return Struct(d)

    if hasattr(flow_desc, "rules"):
        rules = flow_desc.rules
        if not hasattr(rules, "grade_identifier"):
            # Legacy content with grade_identifier in grading rule,
            # move first found grade_identifier up to rules.

            rules.grade_identifier = None
            rules.grade_aggregation_strategy = None

            for grule in rules.grading:
                if grule.grade_identifier is not None:
                    rules.grade_identifier = grule.grade_identifier
                    rules.grade_aggregation_strategy = \
                            grule.grade_aggregation_strategy
                    break

    return flow_desc


def get_flow_desc(repo, course, flow_id, commit_sha):
    flow_desc = get_yaml_from_repo(repo, "flows/%s.yml" % flow_id, commit_sha)

    flow_desc = normalize_flow_desc(flow_desc)

    flow_desc.description_html = markup_to_html(
            course, repo, commit_sha, getattr(flow_desc, "description", None))
    return flow_desc


def get_flow_page_desc(flow_id, flow_desc, group_id, page_id):
    for grp in flow_desc.groups:
        if grp.id == group_id:
            for page in grp.pages:
                if page.id == page_id:
                    return page

    raise ObjectDoesNotExist(
            _("page '%(group_id)s/%(page_id)s' in flow '%(flow_id)s'") % {
                'group_id': group_id,
                'page_id': page_id,
                'flow_id': flow_id
                })


class ClassNotFoundError(RuntimeError):
    pass


def import_class(name):
    components = name.split('.')

    if len(components) < 2:
        # need at least one module plus class name
        raise ClassNotFoundError(name)

    module_name = ".".join(components[:-1])
    try:
        mod = __import__(module_name)
    except ImportError:
        raise ClassNotFoundError(name)

    for comp in components[1:]:
        try:
            mod = getattr(mod, comp)
        except AttributeError:
            raise ClassNotFoundError(name)

    return mod


def get_flow_page_class(repo, typename, commit_sha):
    # look among default page types
    import course.page
    try:
        return getattr(course.page, typename)
    except AttributeError:
        pass

    # try a global dotted-name import
    try:
        return import_class(typename)
    except ClassNotFoundError:
        pass

    if typename.startswith("repo:"):
        stripped_typename = typename[5:]

        components = stripped_typename.split(".")
        if len(components) != 2:
            raise ClassNotFoundError(
                    _("repo page class must conist of two "
                    "dotted components (invalid: '%s')")
                    % typename)

        module, classname = components
        module_name = "code/"+module+".py"
        module_code = get_repo_blob(repo, module_name, commit_sha).data

        module_dict = {}

        exec(compile(module_code, module_name, 'exec'), module_dict)

        try:
            return module_dict[classname]
        except AttributeError:
            raise ClassNotFoundError(typename)
    else:
        raise ClassNotFoundError(typename)


def instantiate_flow_page(location, repo, page_desc, commit_sha):
    class_ = get_flow_page_class(repo, page_desc.type, commit_sha)

    return class_(None, location, page_desc)


def _adjust_flow_session_page_data_inner(repo, flow_session,
        course_identifier, flow_desc):
    commit_sha = get_course_commit_sha(
            flow_session.course, flow_session.participation)

    from course.models import FlowPageData

    def remove_page(fpd):
        if fpd.ordinal is not None:
            fpd.ordinal = None
            fpd.save()

    desc_group_ids = []

    ordinal = [0]
    for grp in flow_desc.groups:
        desc_group_ids.append(grp.id)

        shuffle = getattr(grp, "shuffle", False)
        max_page_count = getattr(grp, "max_page_count", None)

        available_page_ids = [page_desc.id for page_desc in grp.pages]

        if max_page_count is None:
            max_page_count = len(available_page_ids)

        group_pages = []

        # {{{ helper functions

        def find_page_desc(page_id):
            new_page_desc = None

            for page_desc in grp.pages:
                if page_desc.id == page_id:
                    new_page_desc = page_desc
                    break

            assert new_page_desc is not None

            return new_page_desc

        def create_fpd(new_page_desc):
            page = instantiate_flow_page(
                    "course '%s', flow '%s', page '%s/%s'"
                    % (course_identifier, flow_session.flow_id,
                        grp.id, new_page_desc.id),
                    repo, new_page_desc, commit_sha)

            return FlowPageData(
                    flow_session=flow_session,
                    ordinal=None,
                    page_type=new_page_desc.type,
                    group_id=grp.id,
                    page_id=new_page_desc.id,
                    data=page.make_page_data())

        def add_page(fpd):
            if fpd.ordinal != ordinal[0]:
                fpd.ordinal = ordinal[0]
                fpd.save()

            ordinal[0] += 1
            available_page_ids.remove(fpd.page_id)
            group_pages.append(fpd)

        # }}}

        if shuffle:
            # maintain order of existing pages as much as possible
            for fpd in (FlowPageData.objects
                    .filter(
                        flow_session=flow_session,
                        group_id=grp.id,
                        ordinal__isnull=False)
                    .order_by("ordinal")):

                if (fpd.page_id in available_page_ids
                        and len(group_pages) < max_page_count):
                    add_page(fpd)
                else:
                    remove_page(fpd)

            assert len(group_pages) <= max_page_count

            from random import choice

            # then add randomly chosen new pages
            while len(group_pages) < max_page_count and available_page_ids:
                new_page_id = choice(available_page_ids)

                new_page_fpds = (FlowPageData.objects
                        .filter(
                            flow_session=flow_session,
                            group_id=grp.id,
                            page_id=new_page_id))

                if new_page_fpds.count():
                    # We already have FlowPageData for this page, revive it
                    new_page_fpd, = new_page_fpds
                    assert new_page_fpd.id == new_page_id
                else:
                    # Make a new FlowPageData instance
                    page_desc = find_page_desc(new_page_id)
                    assert page_desc.id == new_page_id
                    new_page_fpd = create_fpd(page_desc)
                    assert new_page_fpd.page_id == new_page_id

                add_page(new_page_fpd)

        else:
            # reorder pages to order in flow
            id_to_fpd = dict(
                    ((fpd.group_id, fpd.page_id), fpd)
                    for fpd in FlowPageData.objects.filter(
                        flow_session=flow_session,
                        group_id=grp.id))

            for page_desc in grp.pages:
                key = (grp.id, page_desc.id)

                if key in id_to_fpd:
                    fpd = id_to_fpd.pop(key)
                else:
                    fpd = create_fpd(page_desc)

                if len(group_pages) < max_page_count:
                    add_page(fpd)

            for fpd in id_to_fpd.values():
                remove_page(fpd)

    # {{{ remove pages orphaned because of group renames

    for fpd in (
            FlowPageData.objects
            .filter(
                flow_session=flow_session,
                ordinal__isnull=False)
            .exclude(group_id__in=desc_group_ids)
            ):
        remove_page(fpd)

    # }}}

    if flow_session.page_count != ordinal[0]:
        flow_session.page_count = ordinal[0]
        flow_session.save()


def adjust_flow_session_page_data(repo, flow_session,
        course_identifier, flow_desc):
    # The atomicity is not done as a decorator above because we can't import
    # django.db at the module level here. The relate-validate script wants to
    # import this module, and it obviously has no database.

    from django.db import transaction
    with transaction.atomic():
        return _adjust_flow_session_page_data_inner(
                repo, flow_session, course_identifier, flow_desc)


def get_course_commit_sha(course, participation):
    sha = course.active_git_commit_sha

    if participation is not None and participation.preview_git_commit_sha:
        sha = participation.preview_git_commit_sha

    return sha.encode()


def list_flow_ids(repo, commit_sha):
    flow_ids = []
    try:
        flows_tree = get_repo_blob(repo, "flows", commit_sha)
    except ObjectDoesNotExist:
        # That's OK--no flows yet.
        pass
    else:
        for entry in flows_tree.items():
            if entry.path.endswith(b".yml"):
                flow_ids.append(entry.path[:-4])

    return sorted(flow_ids)

# vim: foldmethod=marker<|MERGE_RESOLUTION|>--- conflicted
+++ resolved
@@ -881,22 +881,13 @@
 
 
 def get_processed_course_chunks(course, repo, commit_sha,
-<<<<<<< HEAD
-        course_desc, role, now_datetime, remote_address, jinja_env):
-=======
-        course_desc, role, now_datetime, facilities):
->>>>>>> 98c43ab0
+        course_desc, role, now_datetime, facilities, jinja_env):
     for chunk in course_desc.chunks:
         chunk.weight, chunk.shown = \
                 compute_chunk_weight_and_shown(
                         course, chunk, role, now_datetime,
-<<<<<<< HEAD
-                        remote_address)
+                        facilities)
         chunk.html_content = markup_to_html(course, repo, commit_sha, chunk.content, jinja_env=jinja_env)
-=======
-                        facilities)
-        chunk.html_content = markup_to_html(course, repo, commit_sha, chunk.content)
->>>>>>> 98c43ab0
 
     course_desc.chunks.sort(key=lambda chunk: chunk.weight, reverse=True)
 
