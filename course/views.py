--- conflicted
+++ resolved
@@ -137,12 +137,8 @@
     chunks = get_processed_course_chunks(
             pctx.course, pctx.repo, pctx.course_commit_sha, pctx.course_desc,
             pctx.role, get_now_or_fake_time(pctx.request),
-<<<<<<< HEAD
-            remote_address=pctx.remote_address,
+            facilities=pctx.request.relate_facilities,
             jinja_env=jinja_env)
-=======
-            facilities=pctx.request.relate_facilities)
->>>>>>> 98c43ab0
 
     show_enroll_button = (
             pctx.course.accepts_enrollment
