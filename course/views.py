--- conflicted
+++ resolved
@@ -558,10 +558,7 @@
     else:
         access_rules_tags = []
 
-<<<<<<< HEAD
     NONE_SESSION_TAG = string_concat("<<<",_("NONE"), ">>>")
-=======
->>>>>>> 97c2ea6e
     session_tag_choices = [
             (tag, tag)
             for tag in access_rules_tags] + [(NONE_SESSION_TAG, string_concat("(",_("NONE"), ")"))]
@@ -659,16 +656,11 @@
     def __init__(self, default_data, flow_desc, base_session_tag, *args, **kwargs):
         super(ExceptionStage3Form, self).__init__(*args, **kwargs)
 
-<<<<<<< HEAD
         self.fields["restrict_to_same_tag"] = forms.BooleanField(
                 label=_("Exception only applies to sessions with tag '%s'")
                 % base_session_tag,
                 required=False,
                 initial=default_data.get("restrict_to_same_tag", True))
-
-=======
-        rules = getattr(flow_desc, "rules", object())
-        tags = getattr(rules, "tags", [])
 
         layout = [Div("access_expires", css_class="well")]
         if tags:
@@ -688,7 +680,6 @@
                         css_class="well"))
 
         permission_ids = []
->>>>>>> 97c2ea6e
         for key, name in FLOW_PERMISSION_CHOICES:
             self.fields[key] = forms.BooleanField(label=name, required=False,
                     initial=default_data.get(key) or False)
@@ -707,7 +698,6 @@
                 required=False,
                 help_text=_("The due time shown to the student. Also, the "
                 "time after which "
-<<<<<<< HEAD
                 "any session under these rules is subject to expiration."),
                 initial=default_data.get("due"),
                 label=_("Due time"))
@@ -720,15 +710,8 @@
         self.fields["credit_percent"] = forms.IntegerField(required=False,
                 initial=default_data.get("credit_percent"),
                 label=_("Credit percent"))
-=======
-                "any session under these rules is subject to expiration.",
-                initial=default_data.get("due"))
-
-        self.fields["credit_percent"] = forms.IntegerField(required=False,
-                initial=default_data.get("credit_percent"))
         layout.append(Div("due_same_as_access_expiration", "due", "credit_percent",
             css_class="well"))
->>>>>>> 97c2ea6e
 
         self.fields["comment"] = forms.CharField(
                 widget=forms.Textarea, required=True,
@@ -918,16 +901,9 @@
 
     return render_course_page(pctx, "course/generic-course-form.html", {
         "form": form,
-<<<<<<< HEAD
         "form_description": ugettext("Grant Exception"),
-        "form_text": string_concat("<div class='well'>", ugettext("Granting exception to '%(participation)s' for '%(flow_id)s'."), "</div>")
-        % {'participation':participation, 'flow_id':flow_id},
-=======
-        "form_description": "Grant Exception",
-        "form_text": "<div class='well'>Granting exception to '%s' for '%s' "
-        "(session %s).</div>"
-        % (participation, flow_id, strify_session_for_exception(session))
->>>>>>> 97c2ea6e
+        "form_text": string_concat("<div class='well'>", ugettext("Granting exception to '%(participation)s' for '%(flow_id)s' (session %(session)s)."), "</div>")
+        % {'participation':participation, 'flow_id':flow_id, 'session': strify_session_for_exception(session)},
     })
 
 # }}}
