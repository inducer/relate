django>=1.8.4,<2.0

# Automatically renders Django forms in a pretty, Bootstrap-compatible way.
django-crispy-forms>=1.5.1

# Page data, answer data, ... all represented in JSON. This makes that editable
# in the Django admin.
jsonfield>=1.0.3,<1.1

# django-yamlfield
# but for
# https://github.com/datadesk/django-yamlfield/pull/12
# use
git+https://github.com/piotrpawlaczek/django-yamlfield.git@feature/dj-1.9.x

# For easy content formatting:
markdown>=2.6.3

# For rendering macros in content:
jinja2

six

# For math/symbolic questions
pymbolic
sympy

# Django timezone support
pytz

# Course content is stored in YAML.
pyyaml

# dulwich (git for Py3 support)
dulwich>=0.14
ecdsa
paramiko

# A date picker widget
git+https://github.com/inducer/django-bootstrap3-datetimepicker.git

# For in-class instant messaging
#dnspython  # Py2
dnspython3  # Py3
# Py2 broken was broken in 1.3.1
git+https://github.com/fritzy/SleekXMPP.git@6e27f28c854ce4ae1d9f0cc8ee407bda8de97d3b

# To manage web dependencies
django-bower

# For comfortable code entry (git for py3 fix in git rev 8979538)
git+https://github.com/lambdalisue/django-codemirror-widget.git
#django-codemirror-widget

# Optional, used for caching, requires 'libmemcached-dev' (Debian package name)
# pylibmc

# For code isolation in code questions
docker-py

# For code highlighting, required via the CodeHilite extension to
# Python-Markdown
pygments

# For grade export
unicodecsv

# To support network matching for facility recognition
ipaddress

# {{{ For interoperation with SAML2/Shibboleth

pysaml2
git+https://github.com/knaperek/djangosaml2.git
# Note: djangosaml2 uses a non-Py3 version of python-memcached directly.  #
# Override that. Also: Don't be tempted to use this for Django caching--it's
# broken.
python-memcached==1.58

# }}}

# {{{ A task queue, used to execute long-running tasks
celery

# django-celery (release) is broken: https://github.com/celery/django-celery/issues/411
# but fixed in Debian.
git+https://anonscm.debian.org/git/python-modules/packages/django-celery.git

# }}}

# For searchable select widgets
django_select2>=5.5.0

# Custom user migration created using
# https://bitbucket.org/spookylukey/django_custom_user_migration
# (but this package no longer needs to be installed)

# For query lexing
pytools

<<<<<<< HEAD
# For string parse
ply
=======
# vim: foldmethod=marker
>>>>>>> b7ccea92
<|MERGE_RESOLUTION|>--- conflicted
+++ resolved
@@ -98,9 +98,6 @@
 # For query lexing
 pytools
 
-<<<<<<< HEAD
 # For string parse
 ply
-=======
-# vim: foldmethod=marker
->>>>>>> b7ccea92
+# vim: foldmethod=marker